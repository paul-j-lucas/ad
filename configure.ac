--- conflicted
+++ resolved
@@ -66,13 +66,6 @@
   AC_DEFINE([HAVE_CHAR8_T], [1], [Define to 1 if `char8_t' is supported.]),
   AC_DEFINE([HAVE_CHAR8_T], [0], [Define to 1 if `char8_t' is supported.])
 )
-<<<<<<< HEAD
-PJL_CHECK_TYPEDEF(char16_t,[uchar.h],
-  AC_DEFINE([HAVE_CHAR16_T], [1], [Define to 1 if `char16_t' is supported.]),
-  AC_DEFINE([HAVE_CHAR16_T], [0], [Define to 1 if `char16_t' is supported.])
-)
-=======
->>>>>>> ec81de84
 PJL_CHECK_TYPEDEF(char32_t,[uchar.h],
   AC_DEFINE([HAVE_CHAR32_T], [1], [Define to 1 if `char32_t' is supported.]),
   AC_DEFINE([HAVE_CHAR32_T], [0], [Define to 1 if `char32_t' is supported.])
