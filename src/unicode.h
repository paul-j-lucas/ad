/*
**      ad -- ASCII dump
**      src/unicode.h
**
**      Copyright (C) 2015-2024  Paul J. Lucas
**
**      This program is free software: you can redistribute it and/or modify
**      it under the terms of the GNU General Public License as published by
**      the Free Software Foundation, either version 3 of the License, or
**      (at your option) any later version.
**
**      This program is distributed in the hope that it will be useful,
**      but WITHOUT ANY WARRANTY; without even the implied warranty of
**      MERCHANTABILITY or FITNESS FOR A PARTICULAR PURPOSE.  See the
**      GNU General Public License for more details.
**
**      You should have received a copy of the GNU General Public License
**      along with this program.  If not, see <http://www.gnu.org/licenses/>.
*/

#ifndef ad_unicode_H
#define ad_unicode_H

/**
 * @file
 * Declares macros, types, and functions for working with Unicode characters.
 */

// local
#include "pjl_config.h"                 /* must go first */
#include "ad.h"

/// @cond DOXYGEN_IGNORE

// standard
#include <stdbool.h>
#include <stdint.h>                     /* for uint*_t */
#include <string.h>                     /* for memcmp(3) */
#if HAVE_CHAR8_T || HAVE_CHAR32_T
#include <uchar.h>
#endif /* HAVE_CHAR8_T || HAVE_CHAR32_T */

#if !HAVE_CHAR8_T
typedef uint8_t char8_t;                /* borrowed from C++20 */
#endif /* !HAVE_CHAR8_T */
#if !HAVE_CHAR16_T
typedef uint16_t char16_t;              /* C11's char16_t */
#endif /* !HAVE_CHAR16_T */
#if !HAVE_CHAR32_T
typedef uint32_t char32_t;              /* C11's char32_t */
#endif /* !HAVE_CHAR32_T */

_GL_INLINE_HEADER_BEGIN
#ifndef AD_UNICODE_H_INLINE
# define AD_UNICODE_H_INLINE _GL_INLINE
#endif /* AD_UNICODE_H_INLINE */

/// @endcond

/**
 * @defgroup unicode-group Unicode
 * Macros, types, and functions for working with Unicode characters.
 * @{
 */

#if !HAVE_CHAR8_T
typedef uint8_t char8_t;                /**< Borrowed from C++20. */
#endif /* !HAVE_CHAR8_T */
#if !HAVE_CHAR32_T
typedef uint32_t char32_t;              /**< C11's `char32_t` */
#endif /* !HAVE_CHAR32_T */

///////////////////////////////////////////////////////////////////////////////

#define CP_INVALID                0x01FFFFu /**< Invalid Unicode code-point. */
#define CP_SURROGATE_HIGH_START   0x00D800u /**< Unicode surrogate high. */
#define CP_SURROGATE_HIGH_END     0x00DBFFu
#define CP_SURROGATE_LOW_START    0x00DC00u
#define CP_SURROGATE_LOW_END      0x00DFFFu /**< Unicode surrogate low. */
#define CP_VALID_MAX              0x10FFFFu /**< Maximum valid code-point. */
#define UTF8_CHAR_SIZE_MAX        4     /**< Bytes needed for UTF-8 char. */

<<<<<<< HEAD
/** A small array large enough to contain any UTF-8 encoded character. */
typedef uint8_t utf8c_t[ UTF8_CHAR_SIZE_MAX ];
=======
/**
 * Casts an ordinary C string to a UTF-8 string.
 *
 * @param S The C string to cast.
 * @return Returns said UTF-8 string.
 */
#define UTF8_STR(S)               ((char8_t const*)(S))
>>>>>>> ab52da4b

///////////////////////////////////////////////////////////////////////////////

/**
 * Checks whether \a cp is an ASCII character.
 *
 * @param cp The Unicode code-point to check.
 * @return Returns \c true only if \a cp is an ASCII character.
 */
NODISCARD AD_UNICODE_H_INLINE
bool cp_is_ascii( char32_t cp ) {
  return cp <= 0x7F;
}

/**
 * Checks whether the given Unicode code-point is valid.
 *
 * @param cp_candidate The Unicode code-point candidate value to check.
 * @return Returns `true` only if \a cp_candidate is a valid code-point.
 */
NODISCARD AD_UNICODE_H_INLINE
bool cp_is_valid( unsigned long long cp_candidate ) {
  return  cp_candidate < CP_SURROGATE_HIGH_START
      || (cp_candidate > CP_SURROGATE_LOW_END && cp_candidate <= CP_VALID_MAX);
}

/**
 * Decodes UTF-16 encoded characters into their corresponding Unicode code-
 * points.
 *
 * @param u16s A pointer to the first byte of the UTF-16 encoded characters.
 * @param u16_size The number of UTF-16 characters.
 * @param endian The endianness of \a u16s.
 * @param u32s A pointer to receive the code-points.
 * @return Returns `true` only if the UTF-16 bytes were valid and decoded
 * successfully.
 *
 * @sa utf16s_8s()
 */
NODISCARD
bool utf16s_32s( char16_t const *u16s, size_t u16_size, endian_t endian,
                 char32_t *u32s );

/**
 * Transcodes a UTF-16 encoded string into its corresponding UTF-8 encoded
 * string.
 *
 * @param u16s The UTF-16 string.
 * @param u16_size TODO
 * @param endian The endianness of \a u16s.
 * @return Returns said UTF-8 string or NULL if \a u16s contains any invalid
 * bytes.
 *
 * @sa utf16s_32s()
 */
NODISCARD
char8_t* utf16s_8s( char16_t const *u16s, size_t u16_size, endian_t endian );

/**
 * Encodes a Unicode code-point into UTF-8.
 *
 * @param cp The Unicode code-point to encode.
 * @param u8c A pointer to the start of a buffer to receive the UTF-8 bytes;
 * must be at least #UTF8_CHAR_SIZE_MAX long.  No NULL byte is appended.
 * @return Returns `true` only if \a cp is valid.
 */
PJL_DISCARD
bool utf32c_8c( char32_t cp, char8_t u8c[static UTF8_CHAR_SIZE_MAX] );
<<<<<<< HEAD

/**
 * Encodes a Unicode string into UTF-8.
 *
 * @param u32s The Unicode string to encode.
 * @return Returns the UTF-8 encoded string. The caller is responsible for
 * free'ing it.
 */
NODISCARD
char8_t* utf32s_8s( char32_t const *u32s );
=======
>>>>>>> ab52da4b

/**
 * Decodes a UTF-8 encoded character into its corresponding Unicode code-point.
 * (This inline version is optimized for the common case of ASCII.)
 *
 * @param u8s A pointer to the first byte of the UTF-8 encoded character.
 * @return Returns said code-point or \c CP_INVALID if the UTF-8 byte sequence
 * is invalid.
 */
NODISCARD AD_UNICODE_H_INLINE
char32_t utf8c_32c( char8_t const u8c[static UTF8_CHAR_SIZE_MAX] ) {
  extern char32_t utf8c_32c_impl( char8_t const[static UTF8_CHAR_SIZE_MAX] );
  return cp_is_ascii( *u8c ) ? *u8c : utf8c_32c_impl( u8c );
}

/*
 * Gets the number of bytes comprising a UTF-8 character.
 *
 * @param start The start byte of a UTF-8 byte sequence.
 * @return Returns the number of bytes needed for the UTF-8 character in the
 * range [1,6] or 0 if \a start is not a valid start byte.
 */
NODISCARD AD_UNICODE_H_INLINE
unsigned utf8c_len( char8_t start ) {
  extern char8_t const UTF8C_LEN_TABLE[];
  return UTF8C_LEN_TABLE[ start ];
}

/**
 * Compares two UTF-8 characters for equality.
 *
 * @param u8c_i The first UTF-8 character.
 * @param u8c_j The second UTF-8 character.
 * @return Returns `true` only if \a u8c_i equals \a u8c_j.
 */
NODISCARD AD_UNICODE_H_INLINE
bool utf8c_equal( utf8c_t const u8c_i, utf8c_t const u8c_j ) {
  extern uint8_t const UTF8C_LEN_TABLE[];
  return memcmp( u8c_i, u8c_j, UTF8C_LEN_TABLE[ u8c_i[0] ] ) == 0;
}

/**
 * Checks whether the given byte is the first byte of a UTF-8 byte sequence
 * comprising an encoded character.
 *
 * @note This is _not_ equivalent to `!utf8_is_cont(c)`.
 *
 * @param c The byte to check.
 * @return Returns `true` only if the byte is the first byte of a UTF-8 byte
 * sequence comprising an encoded character.
 *
 * @sa utf8_is_cont()
 */
NODISCARD AD_UNICODE_H_INLINE
bool utf8_is_start( char8_t c ) {
  return c < 0x80 || (c >= 0xC2 && c < 0xFE);
}

/**
 * Checks whether the given byte is not the first byte of a UTF-8 byte sequence
 * comprising an encoded character.
 *
 * @note This is _not_ equivalent to `!utf8_is_start(c)`.
 *
 * @param c The byte to check.
 * @return Returns `true` only if the byte is not the first byte of a UTF-8
 * byte sequence comprising an encoded character.
 *
 * @sa utf8_is_start().
 */
NODISCARD AD_UNICODE_H_INLINE
bool utf8_is_cont( char8_t c ) {
  return c >= 0x80 && c < 0xC0;
}

///////////////////////////////////////////////////////////////////////////////

/** @} */

_GL_INLINE_HEADER_END

#endif /* ad_unicode_H */
/* vim:set et sw=2 ts=2: */<|MERGE_RESOLUTION|>--- conflicted
+++ resolved
@@ -80,18 +80,16 @@
 #define CP_VALID_MAX              0x10FFFFu /**< Maximum valid code-point. */
 #define UTF8_CHAR_SIZE_MAX        4     /**< Bytes needed for UTF-8 char. */
 
-<<<<<<< HEAD
+/**
+ * Casts an ordinary C string to a UTF-8 string.
+ *
+ * @param S The C string to cast.
+ * @return Returns said UTF-8 string.
+ */
+#define UTF8_STR(S)               ((char8_t const*)(S))
+
 /** A small array large enough to contain any UTF-8 encoded character. */
 typedef uint8_t utf8c_t[ UTF8_CHAR_SIZE_MAX ];
-=======
-/**
- * Casts an ordinary C string to a UTF-8 string.
- *
- * @param S The C string to cast.
- * @return Returns said UTF-8 string.
- */
-#define UTF8_STR(S)               ((char8_t const*)(S))
->>>>>>> ab52da4b
 
 ///////////////////////////////////////////////////////////////////////////////
 
@@ -160,7 +158,6 @@
  */
 PJL_DISCARD
 bool utf32c_8c( char32_t cp, char8_t u8c[static UTF8_CHAR_SIZE_MAX] );
-<<<<<<< HEAD
 
 /**
  * Encodes a Unicode string into UTF-8.
@@ -171,8 +168,6 @@
  */
 NODISCARD
 char8_t* utf32s_8s( char32_t const *u32s );
-=======
->>>>>>> ab52da4b
 
 /**
  * Decodes a UTF-8 encoded character into its corresponding Unicode code-point.
