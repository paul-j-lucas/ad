/*
**      ad -- ASCII dump
**      src/unicode.h
**
**      Copyright (C) 2015-2024  Paul J. Lucas
**
**      This program is free software: you can redistribute it and/or modify
**      it under the terms of the GNU General Public License as published by
**      the Free Software Foundation, either version 3 of the License, or
**      (at your option) any later version.
**
**      This program is distributed in the hope that it will be useful,
**      but WITHOUT ANY WARRANTY; without even the implied warranty of
**      MERCHANTABILITY or FITNESS FOR A PARTICULAR PURPOSE.  See the
**      GNU General Public License for more details.
**
**      You should have received a copy of the GNU General Public License
**      along with this program.  If not, see <http://www.gnu.org/licenses/>.
*/

#ifndef ad_unicode_H
#define ad_unicode_H

/**
 * @file
 * Declares macros, types, and functions for working with Unicode characters.
 */

// local
#include "pjl_config.h"                 /* must go first */
#include "ad.h"

/// @cond DOXYGEN_IGNORE

// standard
#include <stdbool.h>
#include <stddef.h>                     /* for size_t */
#include <stdint.h>                     /* for uint*_t */
#include <string.h>                     /* for memcmp(3) */
#if HAVE_CHAR8_T || HAVE_CHAR32_T
#include <uchar.h>
#endif /* HAVE_CHAR8_T || HAVE_CHAR32_T */

#if !HAVE_CHAR8_T
typedef uint8_t char8_t;                /* borrowed from C++20 */
#endif /* !HAVE_CHAR8_T */
#if !HAVE_CHAR16_T
typedef uint16_t char16_t;              /* C11's char16_t */
#endif /* !HAVE_CHAR16_T */
#if !HAVE_CHAR32_T
typedef uint32_t char32_t;              /* C11's char32_t */
#endif /* !HAVE_CHAR32_T */

_GL_INLINE_HEADER_BEGIN
#ifndef AD_UNICODE_H_INLINE
# define AD_UNICODE_H_INLINE _GL_INLINE
#endif /* AD_UNICODE_H_INLINE */

/// @endcond

/**
 * @defgroup unicode-group Unicode
 * Macros, types, and functions for working with Unicode characters.
 * @{
 */

#if !HAVE_CHAR8_T
typedef uint8_t char8_t;                /**< Borrowed from C++20. */
#endif /* !HAVE_CHAR8_T */
#if !HAVE_CHAR32_T
typedef uint32_t char32_t;              /**< C11's `char32_t` */
#endif /* !HAVE_CHAR32_T */

///////////////////////////////////////////////////////////////////////////////

#define CP_INVALID                0x01FFFFu /**< Invalid Unicode code-point. */
#define CP_SURROGATE_HIGH_START   0x00D800u /**< Unicode surrogate high. */
#define CP_SURROGATE_HIGH_END     0x00DBFFu
#define CP_SURROGATE_LOW_START    0x00DC00u
#define CP_SURROGATE_LOW_END      0x00DFFFu /**< Unicode surrogate low. */
#define CP_VALID_MAX              0x10FFFFu /**< Maximum valid code-point. */
#define UTF8_CHAR_SIZE_MAX        4     /**< Bytes needed for UTF-8 char. */

typedef uint8_t   utf8_t[ UTF8_CHAR_SIZE_MAX ];

///////////////////////////////////////////////////////////////////////////////

/**
 * Checks whether \a cp is an ASCII character.
 *
 * @param cp The Unicode code-point to check.
 * @return Returns \c true only if \a cp is an ASCII character.
 */
NODISCARD AD_UNICODE_H_INLINE
bool cp_is_ascii( char32_t cp ) {
  return cp <= 0x7F;
}

/**
 * Checks whether the given Unicode code-point is valid.
 *
 * @param cp_candidate The Unicode code-point candidate value to check.
 * @return Returns `true` only if \a cp_candidate is a valid code-point.
 */
NODISCARD AD_UNICODE_H_INLINE
bool cp_is_valid( unsigned long long cp_candidate ) {
  return  cp_candidate < CP_SURROGATE_HIGH_START
      || (cp_candidate > CP_SURROGATE_LOW_END && cp_candidate <= CP_VALID_MAX);
}

/**
 * Decodes UTF-16 encoded characters into their corresponding Unicode code-
 * points.
 *
 * @param u16 A pointer to the first byte of the UTF-16 encoded characters.
 * @param u16_size The number of UTF-16 characters.
 * @param u32 A pointer to receive the code-points.
 * @return Returns `true` only if the UTF-16 bytes were valid and decoded
 * successfully.
 */
NODISCARD
bool utf16s_32s( char16_t const *u16, size_t u16_size, endian_t endian,
                 char32_t *u32 );

/**
 * Encodes a Unicode code-point into UTF-8.
 *
 * @param cp The Unicode code-point to encode.
 * @param u8 A pointer to the start of a buffer to receive the UTF-8 bytes;
 * must be at least #UTF8_CHAR_SIZE_MAX long.  No NULL byte is appended.
 * @return Returns the number of bytes comprising the code-point encoded as
 * UTF-8.
 */
PJL_DISCARD
<<<<<<< HEAD
unsigned utf32c_8c( char32_t cp, char *u8 );
=======
size_t utf32c_8c( char32_t cp, char *u8 );
>>>>>>> e4c53994

/**
 * Decodes a UTF-8 encoded character into its corresponding Unicode code-point.
 * (This inline version is optimized for the common case of ASCII.)
 *
 * @param s A pointer to the first byte of the UTF-8 encoded character.
 * @return Returns said code-point or \c CP_INVALID if the UTF-8 byte sequence
 * is invalid.
 */
NODISCARD AD_UNICODE_H_INLINE
char32_t utf8c_32c( char const *s ) {
  extern char32_t utf8c_32c_impl( char const* );
  char32_t const cp = (uint8_t)*s;
  return cp_is_ascii( cp ) ? cp : utf8c_32c_impl( s );
}

/*
 * Gets the number of bytes comprising a UTF-8 character.
 *
 * @param start The start byte of a UTF-8 byte sequence.
 * @return Returns the number of bytes needed for the UTF-8 character in the
 * range [1,6] or 0 if \a start is not a valid start byte.
 */
NODISCARD AD_UNICODE_H_INLINE
unsigned utf8c_len( char8_t start ) {
<<<<<<< HEAD
  extern char8_t const UTF8_CHAR_LEN_TABLE[];
  return UTF8_CHAR_LEN_TABLE[ start ];
=======
  extern char8_t const UTF8C_LEN_TABLE[];
  return UTF8C_LEN_TABLE[ start ];
>>>>>>> e4c53994
}

/**
 * Compares two UTF-8 characters for equality.
 *
 * @param u1 The first UTF-8 character.
 * @param u2 The second UTF-8 character.
 * @return Returns `true` only if \a u1 equals \a u2.
 */
NODISCARD AD_UNICODE_H_INLINE
bool utf8c_equal( utf8_t const u1, utf8_t const u2 ) {
  extern uint8_t const UTF8_CHAR_LEN_TABLE[];
  return memcmp( u1, u2, UTF8_CHAR_LEN_TABLE[ u1[0] ] ) == 0;
}

/**
 * Checks whether the given byte is the first byte of a UTF-8 byte sequence
 * comprising an encoded character.
 *
 * @note This is _not_ equivalent to `!utf8_is_cont(c)`.
 *
 * @param c The byte to check.
 * @return Returns `true` only if the byte is the first byte of a UTF-8 byte
 * sequence comprising an encoded character.
 *
 * @sa utf8_is_cont()
 */
NODISCARD AD_UNICODE_H_INLINE
bool utf8_is_start( char8_t c ) {
  return c < 0x80 || (c >= 0xC2 && c < 0xFE);
}

/**
 * Checks whether the given byte is not the first byte of a UTF-8 byte sequence
 * comprising an encoded character.
 *
 * @note This is _not_ equivalent to `!utf8_is_start(c)`.
 *
 * @param c The byte to check.
 * @return Returns `true` only if the byte is not the first byte of a UTF-8
 * byte sequence comprising an encoded character.
 *
 * @sa utf8_is_start().
 */
NODISCARD AD_UNICODE_H_INLINE
bool utf8_is_cont( char8_t c ) {
  return c >= 0x80 && c < 0xC0;
}

///////////////////////////////////////////////////////////////////////////////

/** @} */

_GL_INLINE_HEADER_END

#endif /* ad_unicode_H */
/* vim:set et sw=2 ts=2: */<|MERGE_RESOLUTION|>--- conflicted
+++ resolved
@@ -132,11 +132,7 @@
  * UTF-8.
  */
 PJL_DISCARD
-<<<<<<< HEAD
 unsigned utf32c_8c( char32_t cp, char *u8 );
-=======
-size_t utf32c_8c( char32_t cp, char *u8 );
->>>>>>> e4c53994
 
 /**
  * Decodes a UTF-8 encoded character into its corresponding Unicode code-point.
@@ -162,13 +158,8 @@
  */
 NODISCARD AD_UNICODE_H_INLINE
 unsigned utf8c_len( char8_t start ) {
-<<<<<<< HEAD
-  extern char8_t const UTF8_CHAR_LEN_TABLE[];
-  return UTF8_CHAR_LEN_TABLE[ start ];
-=======
   extern char8_t const UTF8C_LEN_TABLE[];
   return UTF8C_LEN_TABLE[ start ];
->>>>>>> e4c53994
 }
 
 /**
