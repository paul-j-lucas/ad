/*
**      ad -- ASCII dump
**      src/unicode.h
**
**      Copyright (C) 2015-2018  Paul J. Lucas
**
**      This program is free software: you can redistribute it and/or modify
**      it under the terms of the GNU General Public License as published by
**      the Free Software Foundation, either version 3 of the License, or
**      (at your option) any later version.
**
**      This program is distributed in the hope that it will be useful,
**      but WITHOUT ANY WARRANTY; without even the implied warranty of
**      MERCHANTABILITY or FITNESS FOR A PARTICULAR PURPOSE.  See the
**      GNU General Public License for more details.
**
**      You should have received a copy of the GNU General Public License
**      along with this program.  If not, see <http://www.gnu.org/licenses/>.
*/

#ifndef ad_unicode_H
#define ad_unicode_H

// local
#include "pjl_config.h"                 /* must go first */
#include "util.h"

// standard
#include <inttypes.h>                   /* for uint*_t */
#include <stdbool.h>
#include <stddef.h>                     /* for size_t */
#include <string.h>                     /* for memcmp(3) */

#if !HAVE_CHAR8_T
typedef uint8_t char8_t;                /* borrowed from C++20 */
#endif /* !HAVE_CHAR8_T */
#if !HAVE_CHAR16_T
typedef uint16_t char16_t;              /* C11's char16_t */
#endif /* !HAVE_CHAR16_T */
#if !HAVE_CHAR32_T
typedef uint32_t char32_t;              /* C11's char32_t */
#endif /* !HAVE_CHAR32_T */

_GL_INLINE_HEADER_BEGIN
#ifndef AD_UNICODE_INLINE
# define AD_UNICODE_INLINE _GL_INLINE
#endif /* AD_UNICODE_INLINE */

///////////////////////////////////////////////////////////////////////////////

#define CP_INVALID                0x01FFFFu
#define CP_SURROGATE_HIGH_START   0x00D800u
#define CP_SURROGATE_HIGH_END     0x00DBFFu
#define CP_SURROGATE_LOW_START    0x00DC00u
#define CP_SURROGATE_HIGH_START   0x00D800u
#define CP_SURROGATE_LOW_END      0x00DFFFu
#define CP_VALID_MAX              0x10FFFFu
#define UTF8_LEN_MAX              4       /* max bytes needed for UTF-8 char */
#define UTF8_PAD_CHAR_DEFAULT     "\xE2\x96\xA1" /* U+25A1: "white square" */

/**
 * When to dump in UTF-8.
 */
enum utf8_when {
  UTF8_NEVER,                           // never dump in UTF-8
  UTF8_ENCODING,                        // dump in UTF-8 only if encoding is
  UTF8_ALWAYS                           // always dump in UTF-8
};
typedef enum utf8_when utf8_when_t;

#define UTF8_WHEN_DEFAULT         UTF8_NEVER

typedef uint8_t   utf8_t[ UTF8_LEN_MAX ];

///////////////////////////////////////////////////////////////////////////////

/**
 * Checks whether \a cp is an ASCII character.
 *
 * @param cp The Unicode code-point to check.
 * @return Returns \c true only if \a cp is an ASCII character.
 */
AD_UNICODE_INLINE bool cp_is_ascii( char32_t cp ) {
  return cp <= 0x7F;
}

/**
 * Checks whether the given Unicode code-point is valid.
 *
 * @param cp_candidate The Unicode code-point candidate value to check.
 * @return Returns \c true only if \a cp_candidate is a valid code-point.
 */
AD_WARN_UNUSED_RESULT AD_UNICODE_INLINE
bool cp_is_valid( unsigned long long cp_candidate ) {
  return  cp_candidate < CP_SURROGATE_HIGH_START
      || (cp_candidate > CP_SURROGATE_LOW_END && cp_candidate <= CP_VALID_MAX);
}

/**
 * Determines whether we should dump in UTF-8.
 *
 * @param when The UTF-8 when value.
 * @return Returns \c true only if we should do UTF-8.
 */
AD_WARN_UNUSED_RESULT
bool should_utf8( utf8_when_t when );

/**
 * Decodes UTF-16 encoded characters into their corresponding Unicode code-
 * points.
 *
 * @param u16 A pointer to the first byte of the UTF-16 encoded characters.
 * @param u16_size The number of UTF-16 characters.
 * @param u32 A pointer to receive the code-points.
 * @return Returns `true` only if the UTF-16 bytes were valid and decoded
 * successfully.
 */
AD_WARN_UNUSED_RESULT
bool utf16_32( char16_t const *u16, size_t u16_size, ad_endian_t endian,
               char32_t *u32 );

/**
 * Encodes a Unicode code-point into UTF-8.
 *
 * @param cp The Unicode code-point to encode.
 * @param utf8_buf A pointer to the start of a buffer to receive the UTF-8
 * bytes; must be at least \c UTF8_LEN_MAX long.  No NULL byte is appended.
 * @return Returns the number of bytes comprising the code-point encoded as
 * UTF-8.
 */
AD_WARN_UNUSED_RESULT
size_t utf32_8( char32_t cp, char *utf8_buf );

/**
 * Decodes a UTF-8 encoded character into its corresponding Unicode code-point.
 * (This inline version is optimized for the common case of ASCII.)
 *
 * @param s A pointer to the first byte of the UTF-8 encoded character.
 * @return Returns said code-point or \c CP_INVALID if the UTF-8 byte sequence
 * is invalid.
 */
AD_WARN_UNUSED_RESULT AD_UNICODE_INLINE
char32_t utf8_32( char const *s ) {
  extern char32_t utf8_32_impl( char const* );
  char32_t const cp = (uint8_t)*s;
  return cp_is_ascii( cp ) ? cp : utf8_32_impl( s );
}

/**
 * Compares two UTF-8 characters for equality.
 *
 * @param u1 The first UTF-8 character.
 * @param u2 The second UTF-8 character.
 * @return Returns `true` only if \a u1 equals \a u2.
 */
AD_WARN_UNUSED_RESULT AD_UNICODE_INLINE
bool utf8_equal( utf8_t const u1, utf8_t const u2 ) {
  extern uint8_t const UTF8_LEN_TABLE[];
  return memcmp( u1, u2, UTF8_LEN_TABLE[ u1[0] ] ) == 0;
}

/**
 * Checks whether the given byte is the first byte of a UTF-8 byte sequence
 * comprising an encoded character.  Note that this is not equivalent to
 * !utf8_is_cont(c).
 *
 * @param c The byte to check.
 * @return Returns \c true only if the byte is the first byte of a UTF-8 byte
 * sequence comprising an encoded character.
 */
AD_WARN_UNUSED_RESULT AD_UNICODE_INLINE
bool utf8_is_start( char c ) {
  char8_t const c8 = (char8_t)c;
  return c8 < 0x80 || (c8 >= 0xC2 && c8 < 0xFE);
}

/**
 * Checks whether the given byte is not the first byte of a UTF-8 byte sequence
 * comprising an encoded character.  Note that this is not equivalent to
 * !utf8_is_start(c).
 *
 * @param c The byte to check.
 * @return Returns \c true only if the byte is not the first byte of a UTF-8
 * byte sequence comprising an encoded character.
 */
AD_WARN_UNUSED_RESULT AD_UNICODE_INLINE
bool utf8_is_cont( char c ) {
  char8_t const c8 = (char8_t)c;
  return c8 >= 0x80 && c8 < 0xC0;
}

/**
 * Gets the length of a UTF-8 character.
 *
 * @param start The start byte of a UTF-8 byte sequence.
 * @return Returns the number of bytes needed for the UTF-8 character in the
 * range [1,6] or 0 if \a start is not a valid start byte.
 */
AD_WARN_UNUSED_RESULT AD_UNICODE_INLINE
size_t utf8_len( char start ) {
<<<<<<< HEAD
  extern uint8_t const UTF8_LEN_TABLE[];
=======
  extern char8_t const UTF8_LEN_TABLE[];
>>>>>>> 3db93bdf
  return STATIC_CAST(
    size_t, UTF8_LEN_TABLE[ STATIC_CAST(char8_t, start) ]
  );
}

///////////////////////////////////////////////////////////////////////////////

_GL_INLINE_HEADER_END

#endif /* ad_unicode_H */
/* vim:set et sw=2 ts=2: */<|MERGE_RESOLUTION|>--- conflicted
+++ resolved
@@ -198,11 +198,7 @@
  */
 AD_WARN_UNUSED_RESULT AD_UNICODE_INLINE
 size_t utf8_len( char start ) {
-<<<<<<< HEAD
-  extern uint8_t const UTF8_LEN_TABLE[];
-=======
   extern char8_t const UTF8_LEN_TABLE[];
->>>>>>> 3db93bdf
   return STATIC_CAST(
     size_t, UTF8_LEN_TABLE[ STATIC_CAST(char8_t, start) ]
   );
