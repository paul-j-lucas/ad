/*
**      ad -- ASCII dump
**      src/unicode.h
**
**      Copyright (C) 2015-2018  Paul J. Lucas
**
**      This program is free software: you can redistribute it and/or modify
**      it under the terms of the GNU General Public License as published by
**      the Free Software Foundation, either version 3 of the License, or
**      (at your option) any later version.
**
**      This program is distributed in the hope that it will be useful,
**      but WITHOUT ANY WARRANTY; without even the implied warranty of
**      MERCHANTABILITY or FITNESS FOR A PARTICULAR PURPOSE.  See the
**      GNU General Public License for more details.
**
**      You should have received a copy of the GNU General Public License
**      along with this program.  If not, see <http://www.gnu.org/licenses/>.
*/

#ifndef ad_utf8_H
#define ad_utf8_H

// local
#include "pjl_config.h"                 /* must go first */
#include "util.h"

// standard
#include <inttypes.h>                   /* for uint32_t */
#include <stdbool.h>
#include <stddef.h>                     /* for size_t */
#include <string.h>                     /* for memcmp(3) */

#if !HAVE_CHAR8_T
typedef uint8_t char8_t;                /* borrowed from C++20 */
#endif /* !HAVE_CHAR8_T */
#if !HAVE_CHAR16_T
typedef uint16_t char16_t;              /* C11's char16_t */
#endif /* !HAVE_CHAR16_T */
#if !HAVE_CHAR32_T
typedef uint32_t char32_t;              /* C11's char32_t */
#endif /* !HAVE_CHAR32_T */

#if !HAVE_CHAR8_T
typedef uint8_t char8_t;                /* borrowed from C++20 */
#endif /* !HAVE_CHAR8_T */
#if !HAVE_CHAR32_T
typedef uint32_t char32_t;              /* C11's char32_t */
#endif /* !HAVE_CHAR32_T */

_GL_INLINE_HEADER_BEGIN
#ifndef AD_UNICODE_INLINE
# define AD_UNICODE_INLINE _GL_INLINE
#endif /* AD_UNICODE_INLINE */

///////////////////////////////////////////////////////////////////////////////

<<<<<<< HEAD
#define CP_INVALID                0x01FFFFu
#define CP_SURROGATE_HIGH_START   0x00D800u
#define CP_SURROGATE_HIGH_END     0x00DBFFu
#define CP_SURROGATE_LOW_START    0x00DC00u
=======
#define CP_SURROGATE_HIGH_START   0x00D800u
>>>>>>> ec81de84
#define CP_SURROGATE_LOW_END      0x00DFFFu
#define CP_VALID_MAX              0x10FFFFu
#define UTF8_LEN_MAX              4       /* max bytes needed for UTF-8 char */
#define UTF8_PAD_CHAR_DEFAULT     "\xE2\x96\xA1" /* U+25A1: "white square" */

/**
 * When to dump in UTF-8.
 */
enum utf8_when {
  UTF8_NEVER,                           // never dump in UTF-8
  UTF8_ENCODING,                        // dump in UTF-8 only if encoding is
  UTF8_ALWAYS                           // always dump in UTF-8
};
typedef enum utf8_when utf8_when_t;

#define UTF8_WHEN_DEFAULT         UTF8_NEVER

<<<<<<< HEAD
typedef uint8_t   utf8_t[ UTF8_LEN_MAX ];

=======
>>>>>>> ec81de84
///////////////////////////////////////////////////////////////////////////////

/**
 * Checks whether \a cp is an ASCII character.
 *
 * @param cp The Unicode code-point to check.
 * @return Returns \c true only if \a cp is an ASCII character.
 */
AD_UNICODE_INLINE bool cp_is_ascii( char32_t cp ) {
  return cp <= 0x7F;
}

/**
 * Checks whether the given Unicode code-point is valid.
 *
 * @param cp_candidate The Unicode code-point candidate value to check.
 * @return Returns \c true only if \a cp_candidate is a valid code-point.
 */
AD_WARN_UNUSED_RESULT AD_UNICODE_INLINE
bool cp_is_valid( unsigned long long cp_candidate ) {
  return  cp_candidate < CP_SURROGATE_HIGH_START
      || (cp_candidate > CP_SURROGATE_LOW_END && cp_candidate <= CP_VALID_MAX);
}

/**
 * Determines whether we should dump in UTF-8.
 *
 * @param when The UTF-8 when value.
 * @return Returns \c true only if we should do UTF-8.
 */
AD_WARN_UNUSED_RESULT
bool should_utf8( utf8_when_t when );

/**
 * Decodes UTF-16 encoded characters into their corresponding Unicode code-
 * points.
 *
 * @param u16 A pointer to the first byte of the UTF-16 encoded characters.
 * @param u16_size The number of UTF-16 characters.
 * @param u32 A pointer to receive the code-points.
 * @return Returns `true` only if the UTF-16 bytes were valid and decoded
 * successfully.
 */
AD_WARN_UNUSED_RESULT
bool utf16_32( char16_t const *u16, size_t u16_size, ad_endian_t endian,
               char32_t *u32 );

/**
 * Encodes a Unicode code-point into UTF-8.
 *
 * @param cp The Unicode code-point to encode.
 * @param utf8_buf A pointer to the start of a buffer to receive the UTF-8
 * bytes; must be at least \c UTF8_LEN_MAX long.  No NULL byte is appended.
 * @return Returns the number of bytes comprising the code-point encoded as
 * UTF-8.
 */
<<<<<<< HEAD
AD_WARN_UNUSED_RESULT
size_t utf32_8( char32_t cp, char *utf8_buf );

/**
 * Decodes a UTF-8 encoded character into its corresponding Unicode code-point.
 * (This inline version is optimized for the common case of ASCII.)
 *
 * @param s A pointer to the first byte of the UTF-8 encoded character.
 * @return Returns said code-point or \c CP_INVALID if the UTF-8 byte sequence
 * is invalid.
 */
AD_WARN_UNUSED_RESULT AD_UNICODE_INLINE
char32_t utf8_32( char const *s ) {
  extern char32_t utf8_32_impl( char const* );
  char32_t const cp = (uint8_t)*s;
  return cp_is_ascii( cp ) ? cp : utf8_32_impl( s );
}

/**
 * Compares two UTF-8 characters for equality.
 *
 * @param u1 The first UTF-8 character.
 * @param u2 The second UTF-8 character.
 * @return Returns `true` only if \a u1 equals \a u2.
 */
AD_WARN_UNUSED_RESULT AD_UNICODE_INLINE
bool utf8_equal( utf8_t const u1, utf8_t const u2 ) {
  extern uint8_t const UTF8_LEN_TABLE[];
  return memcmp( u1, u2, UTF8_LEN_TABLE[ u1[0] ] ) == 0;
}
=======
AD_NOWARN_UNUSED_RESULT
size_t utf8_encode( char32_t codepoint, char *utf8_buf );
>>>>>>> ec81de84

/**
 * Checks whether the given byte is the first byte of a UTF-8 byte sequence
 * comprising an encoded character.  Note that this is not equivalent to
 * !utf8_is_cont(c).
 *
 * @param c The byte to check.
 * @return Returns \c true only if the byte is the first byte of a UTF-8 byte
 * sequence comprising an encoded character.
 */
AD_WARN_UNUSED_RESULT AD_UNICODE_INLINE
bool utf8_is_start( char c ) {
  unsigned char const u = (unsigned char)c;
  return u < 0x80 || (u >= 0xC2 && u < 0xFE);
}

/**
 * Checks whether the given byte is not the first byte of a UTF-8 byte sequence
 * comprising an encoded character.  Note that this is not equivalent to
 * !utf8_is_start(c).
 *
 * @param c The byte to check.
 * @return Returns \c true only if the byte is not the first byte of a UTF-8
 * byte sequence comprising an encoded character.
 */
AD_WARN_UNUSED_RESULT AD_UNICODE_INLINE
bool utf8_is_cont( char c ) {
  unsigned char const u = (unsigned char)c;
  return u >= 0x80 && u < 0xC0;
}

/**
 * Gets the length of a UTF-8 character.
 *
 * @param start The start byte of a UTF-8 byte sequence.
 * @return Returns the number of bytes needed for the UTF-8 character in the
 * range [1,6] or 0 if \a start is not a valid start byte.
 */
AD_WARN_UNUSED_RESULT AD_UNICODE_INLINE
size_t utf8_len( char start ) {
  extern uint8_t const UTF8_LEN_TABLE[];
  return STATIC_CAST(
    size_t, UTF8_LEN_TABLE[ STATIC_CAST(unsigned char, start) ]
  );
}

///////////////////////////////////////////////////////////////////////////////

_GL_INLINE_HEADER_END

#endif /* ad_utf8_H */
/* vim:set et sw=2 ts=2: */<|MERGE_RESOLUTION|>--- conflicted
+++ resolved
@@ -55,14 +55,11 @@
 
 ///////////////////////////////////////////////////////////////////////////////
 
-<<<<<<< HEAD
 #define CP_INVALID                0x01FFFFu
 #define CP_SURROGATE_HIGH_START   0x00D800u
 #define CP_SURROGATE_HIGH_END     0x00DBFFu
 #define CP_SURROGATE_LOW_START    0x00DC00u
-=======
 #define CP_SURROGATE_HIGH_START   0x00D800u
->>>>>>> ec81de84
 #define CP_SURROGATE_LOW_END      0x00DFFFu
 #define CP_VALID_MAX              0x10FFFFu
 #define UTF8_LEN_MAX              4       /* max bytes needed for UTF-8 char */
@@ -80,11 +77,8 @@
 
 #define UTF8_WHEN_DEFAULT         UTF8_NEVER
 
-<<<<<<< HEAD
 typedef uint8_t   utf8_t[ UTF8_LEN_MAX ];
 
-=======
->>>>>>> ec81de84
 ///////////////////////////////////////////////////////////////////////////////
 
 /**
@@ -141,7 +135,6 @@
  * @return Returns the number of bytes comprising the code-point encoded as
  * UTF-8.
  */
-<<<<<<< HEAD
 AD_WARN_UNUSED_RESULT
 size_t utf32_8( char32_t cp, char *utf8_buf );
 
@@ -172,10 +165,6 @@
   extern uint8_t const UTF8_LEN_TABLE[];
   return memcmp( u1, u2, UTF8_LEN_TABLE[ u1[0] ] ) == 0;
 }
-=======
-AD_NOWARN_UNUSED_RESULT
-size_t utf8_encode( char32_t codepoint, char *utf8_buf );
->>>>>>> ec81de84
 
 /**
  * Checks whether the given byte is the first byte of a UTF-8 byte sequence
