--- conflicted
+++ resolved
@@ -29,13 +29,10 @@
 #include <inttypes.h>                   /* for uint*_t */
 #include <stdbool.h>
 #include <stddef.h>                     /* for size_t */
-<<<<<<< HEAD
 #include <string.h>                     /* for memcmp(3) */
-=======
 #if HAVE_CHAR8_T || HAVE_CHAR32_T
 #include <uchar.h>
 #endif /* HAVE_CHAR8_T || HAVE_CHAR32_T */
->>>>>>> 3f5eb211
 
 #if !HAVE_CHAR8_T
 typedef uint8_t char8_t;                /* borrowed from C++20 */
@@ -121,7 +118,7 @@
  * @return Returns `true` only if the UTF-16 bytes were valid and decoded
  * successfully.
  */
-AD_WARN_UNUSED_RESULT
+PJL_WARN_UNUSED_RESULT
 bool utf16_32( char16_t const *u16, size_t u16_size, ad_endian_t endian,
                char32_t *u32 );
 
@@ -134,8 +131,7 @@
  * @return Returns the number of bytes comprising the code-point encoded as
  * UTF-8.
  */
-<<<<<<< HEAD
-AD_WARN_UNUSED_RESULT
+PJL_WARN_UNUSED_RESULT
 size_t utf32_8( char32_t cp, char *utf8_buf );
 
 /**
@@ -146,7 +142,7 @@
  * @return Returns said code-point or \c CP_INVALID if the UTF-8 byte sequence
  * is invalid.
  */
-AD_WARN_UNUSED_RESULT AD_UNICODE_INLINE
+PJL_WARN_UNUSED_RESULT AD_UNICODE_INLINE
 char32_t utf8_32( char const *s ) {
   extern char32_t utf8_32_impl( char const* );
   char32_t const cp = (uint8_t)*s;
@@ -160,15 +156,11 @@
  * @param u2 The second UTF-8 character.
  * @return Returns `true` only if \a u1 equals \a u2.
  */
-AD_WARN_UNUSED_RESULT AD_UNICODE_INLINE
+PJL_WARN_UNUSED_RESULT AD_UNICODE_INLINE
 bool utf8_equal( utf8_t const u1, utf8_t const u2 ) {
   extern uint8_t const UTF8_LEN_TABLE[];
   return memcmp( u1, u2, UTF8_LEN_TABLE[ u1[0] ] ) == 0;
 }
-=======
-PJL_NOWARN_UNUSED_RESULT
-size_t utf8_encode( char32_t codepoint, char *utf8_buf );
->>>>>>> 3f5eb211
 
 /**
  * Checks whether the given byte is the first byte of a UTF-8 byte sequence
