/*
**      ad -- ASCII dump
**      src/unicode.h
**
**      Copyright (C) 2015-2021  Paul J. Lucas
**
**      This program is free software: you can redistribute it and/or modify
**      it under the terms of the GNU General Public License as published by
**      the Free Software Foundation, either version 3 of the License, or
**      (at your option) any later version.
**
**      This program is distributed in the hope that it will be useful,
**      but WITHOUT ANY WARRANTY; without even the implied warranty of
**      MERCHANTABILITY or FITNESS FOR A PARTICULAR PURPOSE.  See the
**      GNU General Public License for more details.
**
**      You should have received a copy of the GNU General Public License
**      along with this program.  If not, see <http://www.gnu.org/licenses/>.
*/

#ifndef ad_unicode_H
#define ad_unicode_H

// local
#include "pjl_config.h"                 /* must go first */
#include "util.h"

// standard
#include <inttypes.h>                   /* for uint*_t */
#include <stdbool.h>
#include <stddef.h>                     /* for size_t */
#include <string.h>                     /* for memcmp(3) */
#if HAVE_CHAR8_T || HAVE_CHAR32_T
#include <uchar.h>
#endif /* HAVE_CHAR8_T || HAVE_CHAR32_T */

#if !HAVE_CHAR8_T
typedef uint8_t char8_t;                /* borrowed from C++20 */
#endif /* !HAVE_CHAR8_T */
#if !HAVE_CHAR16_T
typedef uint16_t char16_t;              /* C11's char16_t */
#endif /* !HAVE_CHAR16_T */
#if !HAVE_CHAR32_T
typedef uint32_t char32_t;              /* C11's char32_t */
#endif /* !HAVE_CHAR32_T */

_GL_INLINE_HEADER_BEGIN
#ifndef AD_UNICODE_INLINE
# define AD_UNICODE_INLINE _GL_INLINE
#endif /* AD_UNICODE_INLINE */

///////////////////////////////////////////////////////////////////////////////

#define CP_INVALID                0x01FFFFu
#define CP_SURROGATE_HIGH_START   0x00D800u
#define CP_SURROGATE_HIGH_END     0x00DBFFu
#define CP_SURROGATE_LOW_START    0x00DC00u
#define CP_SURROGATE_HIGH_START   0x00D800u
#define CP_SURROGATE_LOW_END      0x00DFFFu
#define CP_VALID_MAX              0x10FFFFu
#define UTF8_LEN_MAX              4       /* max bytes needed for UTF-8 char */
#define UTF8_PAD_CHAR_DEFAULT     "\xE2\x96\xA1" /* U+25A1: "white square" */

/**
 * When to dump in UTF-8.
 */
enum utf8_when {
  UTF8_NEVER,                           // never dump in UTF-8
  UTF8_ENCODING,                        // dump in UTF-8 only if encoding is
  UTF8_ALWAYS                           // always dump in UTF-8
};
typedef enum utf8_when utf8_when_t;

#define UTF8_WHEN_DEFAULT         UTF8_NEVER

typedef uint8_t   utf8_t[ UTF8_LEN_MAX ];

///////////////////////////////////////////////////////////////////////////////

/**
 * Checks whether \a cp is an ASCII character.
 *
 * @param cp The Unicode code-point to check.
 * @return Returns \c true only if \a cp is an ASCII character.
 */
AD_UNICODE_INLINE bool cp_is_ascii( char32_t cp ) {
  return cp <= 0x7F;
}

/**
 * Checks whether the given Unicode code-point is valid.
 *
 * @param cp_candidate The Unicode code-point candidate value to check.
 * @return Returns \c true only if \a cp_candidate is a valid code-point.
 */
NODISCARD AD_UNICODE_INLINE
bool cp_is_valid( unsigned long long cp_candidate ) {
  return  cp_candidate < CP_SURROGATE_HIGH_START
      || (cp_candidate > CP_SURROGATE_LOW_END && cp_candidate <= CP_VALID_MAX);
}

/**
 * Determines whether we should dump in UTF-8.
 *
 * @param when The UTF-8 when value.
 * @return Returns \c true only if we should do UTF-8.
 */
NODISCARD
bool should_utf8( utf8_when_t when );

/**
 * Decodes UTF-16 encoded characters into their corresponding Unicode code-
 * points.
 *
 * @param u16 A pointer to the first byte of the UTF-16 encoded characters.
 * @param u16_size The number of UTF-16 characters.
 * @param u32 A pointer to receive the code-points.
 * @return Returns `true` only if the UTF-16 bytes were valid and decoded
 * successfully.
 */
PJL_WARN_UNUSED_RESULT
bool utf16_32( char16_t const *u16, size_t u16_size, ad_endian_t endian,
               char32_t *u32 );

/**
 * Encodes a Unicode code-point into UTF-8.
 *
 * @param cp The Unicode code-point to encode.
 * @param utf8_buf A pointer to the start of a buffer to receive the UTF-8
 * bytes; must be at least \c UTF8_LEN_MAX long.  No NULL byte is appended.
 * @return Returns the number of bytes comprising the code-point encoded as
 * UTF-8.
 */
<<<<<<< HEAD
PJL_WARN_UNUSED_RESULT
size_t utf32_8( char32_t cp, char *utf8_buf );

/**
 * Decodes a UTF-8 encoded character into its corresponding Unicode code-point.
 * (This inline version is optimized for the common case of ASCII.)
 *
 * @param s A pointer to the first byte of the UTF-8 encoded character.
 * @return Returns said code-point or \c CP_INVALID if the UTF-8 byte sequence
 * is invalid.
 */
PJL_WARN_UNUSED_RESULT AD_UNICODE_INLINE
char32_t utf8_32( char const *s ) {
  extern char32_t utf8_32_impl( char const* );
  char32_t const cp = (uint8_t)*s;
  return cp_is_ascii( cp ) ? cp : utf8_32_impl( s );
}

/**
 * Compares two UTF-8 characters for equality.
 *
 * @param u1 The first UTF-8 character.
 * @param u2 The second UTF-8 character.
 * @return Returns `true` only if \a u1 equals \a u2.
 */
PJL_WARN_UNUSED_RESULT AD_UNICODE_INLINE
bool utf8_equal( utf8_t const u1, utf8_t const u2 ) {
  extern uint8_t const UTF8_LEN_TABLE[];
  return memcmp( u1, u2, UTF8_LEN_TABLE[ u1[0] ] ) == 0;
}
=======
PJL_DISCARD
size_t utf8_encode( char32_t codepoint, char *utf8_buf );
>>>>>>> 0addf128

/**
 * Checks whether the given byte is the first byte of a UTF-8 byte sequence
 * comprising an encoded character.  Note that this is not equivalent to
 * !utf8_is_cont(c).
 *
 * @param c The byte to check.
 * @return Returns \c true only if the byte is the first byte of a UTF-8 byte
 * sequence comprising an encoded character.
 */
NODISCARD AD_UNICODE_INLINE
bool utf8_is_start( char c ) {
  char8_t const c8 = (char8_t)c;
  return c8 < 0x80 || (c8 >= 0xC2 && c8 < 0xFE);
}

/**
 * Checks whether the given byte is not the first byte of a UTF-8 byte sequence
 * comprising an encoded character.  Note that this is not equivalent to
 * !utf8_is_start(c).
 *
 * @param c The byte to check.
 * @return Returns \c true only if the byte is not the first byte of a UTF-8
 * byte sequence comprising an encoded character.
 */
NODISCARD AD_UNICODE_INLINE
bool utf8_is_cont( char c ) {
  char8_t const c8 = (char8_t)c;
  return c8 >= 0x80 && c8 < 0xC0;
}

/**
 * Gets the length of a UTF-8 character.
 *
 * @param start The start byte of a UTF-8 byte sequence.
 * @return Returns the number of bytes needed for the UTF-8 character in the
 * range [1,6] or 0 if \a start is not a valid start byte.
 */
NODISCARD AD_UNICODE_INLINE
size_t utf8_len( char start ) {
  extern char8_t const UTF8_LEN_TABLE[];
  return STATIC_CAST(
    size_t, UTF8_LEN_TABLE[ STATIC_CAST(char8_t, start) ]
  );
}

///////////////////////////////////////////////////////////////////////////////

_GL_INLINE_HEADER_END

#endif /* ad_unicode_H */
/* vim:set et sw=2 ts=2: */<|MERGE_RESOLUTION|>--- conflicted
+++ resolved
@@ -118,7 +118,7 @@
  * @return Returns `true` only if the UTF-16 bytes were valid and decoded
  * successfully.
  */
-PJL_WARN_UNUSED_RESULT
+NODISCARD
 bool utf16_32( char16_t const *u16, size_t u16_size, ad_endian_t endian,
                char32_t *u32 );
 
@@ -131,8 +131,7 @@
  * @return Returns the number of bytes comprising the code-point encoded as
  * UTF-8.
  */
-<<<<<<< HEAD
-PJL_WARN_UNUSED_RESULT
+NODISCARD
 size_t utf32_8( char32_t cp, char *utf8_buf );
 
 /**
@@ -143,7 +142,7 @@
  * @return Returns said code-point or \c CP_INVALID if the UTF-8 byte sequence
  * is invalid.
  */
-PJL_WARN_UNUSED_RESULT AD_UNICODE_INLINE
+NODISCARD AD_UNICODE_INLINE
 char32_t utf8_32( char const *s ) {
   extern char32_t utf8_32_impl( char const* );
   char32_t const cp = (uint8_t)*s;
@@ -157,15 +156,13 @@
  * @param u2 The second UTF-8 character.
  * @return Returns `true` only if \a u1 equals \a u2.
  */
-PJL_WARN_UNUSED_RESULT AD_UNICODE_INLINE
+NODISCARD AD_UNICODE_INLINE
 bool utf8_equal( utf8_t const u1, utf8_t const u2 ) {
   extern uint8_t const UTF8_LEN_TABLE[];
   return memcmp( u1, u2, UTF8_LEN_TABLE[ u1[0] ] ) == 0;
 }
-=======
-PJL_DISCARD
+
 size_t utf8_encode( char32_t codepoint, char *utf8_buf );
->>>>>>> 0addf128
 
 /**
  * Checks whether the given byte is the first byte of a UTF-8 byte sequence
