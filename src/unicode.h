/*
**      ad -- ASCII dump
**      src/unicode.h
**
**      Copyright (C) 2015-2024  Paul J. Lucas
**
**      This program is free software: you can redistribute it and/or modify
**      it under the terms of the GNU General Public License as published by
**      the Free Software Foundation, either version 3 of the License, or
**      (at your option) any later version.
**
**      This program is distributed in the hope that it will be useful,
**      but WITHOUT ANY WARRANTY; without even the implied warranty of
**      MERCHANTABILITY or FITNESS FOR A PARTICULAR PURPOSE.  See the
**      GNU General Public License for more details.
**
**      You should have received a copy of the GNU General Public License
**      along with this program.  If not, see <http://www.gnu.org/licenses/>.
*/

#ifndef ad_unicode_H
#define ad_unicode_H

// local
#include "pjl_config.h"                 /* must go first */

// standard
#include <stdbool.h>
#include <stddef.h>                     /* for size_t */
#include <stdint.h>                     /* for uint*_t */
#include <string.h>                     /* for memcmp(3) */
#if HAVE_CHAR8_T || HAVE_CHAR32_T
#include <uchar.h>
#endif /* HAVE_CHAR8_T || HAVE_CHAR32_T */

#if !HAVE_CHAR8_T
typedef uint8_t char8_t;                /* borrowed from C++20 */
#endif /* !HAVE_CHAR8_T */
#if !HAVE_CHAR16_T
typedef uint16_t char16_t;              /* C11's char16_t */
#endif /* !HAVE_CHAR16_T */
#if !HAVE_CHAR32_T
typedef uint32_t char32_t;              /* C11's char32_t */
#endif /* !HAVE_CHAR32_T */

// local
#include "ad.h"

_GL_INLINE_HEADER_BEGIN
#ifndef AD_UNICODE_H_INLINE
# define AD_UNICODE_H_INLINE _GL_INLINE
#endif /* AD_UNICODE_H_INLINE */

///////////////////////////////////////////////////////////////////////////////

#define CP_INVALID                0x01FFFFu
#define CP_SURROGATE_HIGH_START   0x00D800u
#define CP_SURROGATE_HIGH_END     0x00DBFFu
#define CP_SURROGATE_LOW_START    0x00DC00u
#define CP_SURROGATE_LOW_END      0x00DFFFu
#define CP_VALID_MAX              0x10FFFFu
#define UTF8_CHAR_SIZE_MAX        4     /**< Bytes needed for UTF-8 char. */

typedef uint8_t   utf8_t[ UTF8_LEN_MAX ];

///////////////////////////////////////////////////////////////////////////////

/**
 * Checks whether \a cp is an ASCII character.
 *
 * @param cp The Unicode code-point to check.
 * @return Returns \c true only if \a cp is an ASCII character.
 */
AD_UNICODE_H_INLINE bool cp_is_ascii( char32_t cp ) {
  return cp <= 0x7F;
}

/**
 * Checks whether the given Unicode code-point is valid.
 *
 * @param cp_candidate The Unicode code-point candidate value to check.
 * @return Returns \c true only if \a cp_candidate is a valid code-point.
 */
NODISCARD AD_UNICODE_H_INLINE
bool cp_is_valid( unsigned long long cp_candidate ) {
  return  cp_candidate < CP_SURROGATE_HIGH_START
      || (cp_candidate > CP_SURROGATE_LOW_END && cp_candidate <= CP_VALID_MAX);
}

/**
<<<<<<< HEAD
 * Determines whether we should dump in UTF-8.
 *
 * @param when The UTF-8 when value.
 * @return Returns \c true only if we should do UTF-8.
 */
NODISCARD
bool should_utf8( utf8_when_t when );

/**
 * Decodes UTF-16 encoded characters into their corresponding Unicode code-
 * points.
 *
 * @param u16 A pointer to the first byte of the UTF-16 encoded characters.
 * @param u16_size The number of UTF-16 characters.
 * @param u32 A pointer to receive the code-points.
 * @return Returns `true` only if the UTF-16 bytes were valid and decoded
 * successfully.
 */
NODISCARD
bool utf16_32( char16_t const *u16, size_t u16_size, endian_t endian,
               char32_t *u32 );

/**
=======
>>>>>>> 3a4b9448
 * Encodes a Unicode code-point into UTF-8.
 *
 * @param cp The Unicode code-point to encode.
 * @param u8 A pointer to the start of a buffer to receive the UTF-8 bytes;
 * must be at least #UTF8_CHAR_SIZE_MAX long.  No NULL byte is appended.
 * @return Returns the number of bytes comprising the code-point encoded as
 * UTF-8.
 */
PJL_DISCARD
size_t utf32_8( char32_t cp, char *u8 );

/**
<<<<<<< HEAD
 * Decodes a UTF-8 encoded character into its corresponding Unicode code-point.
 * (This inline version is optimized for the common case of ASCII.)
 *
 * @param s A pointer to the first byte of the UTF-8 encoded character.
 * @return Returns said code-point or \c CP_INVALID if the UTF-8 byte sequence
 * is invalid.
 */
NODISCARD AD_UNICODE_H_INLINE
char32_t utf8_32( char const *s ) {
  extern char32_t utf8_32_impl( char const* );
  char32_t const cp = (uint8_t)*s;
  return cp_is_ascii( cp ) ? cp : utf8_32_impl( s );
}

/**
 * Compares two UTF-8 characters for equality.
 *
 * @param u1 The first UTF-8 character.
 * @param u2 The second UTF-8 character.
 * @return Returns `true` only if \a u1 equals \a u2.
 */
NODISCARD AD_UNICODE_H_INLINE
bool utf8_equal( utf8_t const u1, utf8_t const u2 ) {
  extern uint8_t const UTF8_LEN_TABLE[];
  return memcmp( u1, u2, UTF8_LEN_TABLE[ u1[0] ] ) == 0;
=======
 * Gets the number of bytes comprising a UTF-8 character.
 *
 * @param start The start byte of a UTF-8 byte sequence.
 * @return Returns the number of bytes needed for the UTF-8 character in the
 * range [1,6] or 0 if \a start is not a valid start byte.
 */
NODISCARD AD_UNICODE_H_INLINE
unsigned utf8_char_len( char8_t start ) {
  extern char8_t const UTF8_CHAR_LEN_TABLE[];
  return UTF8_CHAR_LEN_TABLE[ start ];
>>>>>>> 3a4b9448
}

/**
 * Checks whether the given byte is the first byte of a UTF-8 byte sequence
 * comprising an encoded character.  Note that this is not equivalent to
 * !utf8_is_cont(c).
 *
 * @param c The byte to check.
 * @return Returns \c true only if the byte is the first byte of a UTF-8 byte
 * sequence comprising an encoded character.
 */
NODISCARD AD_UNICODE_H_INLINE
bool utf8_is_start( char8_t c ) {
  return c < 0x80 || (c >= 0xC2 && c < 0xFE);
}

/**
 * Checks whether the given byte is not the first byte of a UTF-8 byte sequence
 * comprising an encoded character.  Note that this is not equivalent to
 * !utf8_is_start(c).
 *
 * @param c The byte to check.
 * @return Returns \c true only if the byte is not the first byte of a UTF-8
 * byte sequence comprising an encoded character.
 */
NODISCARD AD_UNICODE_H_INLINE
bool utf8_is_cont( char8_t c ) {
  return c >= 0x80 && c < 0xC0;
}

///////////////////////////////////////////////////////////////////////////////

_GL_INLINE_HEADER_END

#endif /* ad_unicode_H */
/* vim:set et sw=2 ts=2: */<|MERGE_RESOLUTION|>--- conflicted
+++ resolved
@@ -88,16 +88,6 @@
 }
 
 /**
-<<<<<<< HEAD
- * Determines whether we should dump in UTF-8.
- *
- * @param when The UTF-8 when value.
- * @return Returns \c true only if we should do UTF-8.
- */
-NODISCARD
-bool should_utf8( utf8_when_t when );
-
-/**
  * Decodes UTF-16 encoded characters into their corresponding Unicode code-
  * points.
  *
@@ -112,8 +102,6 @@
                char32_t *u32 );
 
 /**
-=======
->>>>>>> 3a4b9448
  * Encodes a Unicode code-point into UTF-8.
  *
  * @param cp The Unicode code-point to encode.
@@ -126,7 +114,6 @@
 size_t utf32_8( char32_t cp, char *u8 );
 
 /**
-<<<<<<< HEAD
  * Decodes a UTF-8 encoded character into its corresponding Unicode code-point.
  * (This inline version is optimized for the common case of ASCII.)
  *
@@ -141,6 +128,19 @@
   return cp_is_ascii( cp ) ? cp : utf8_32_impl( s );
 }
 
+/*
+ * Gets the number of bytes comprising a UTF-8 character.
+ *
+ * @param start The start byte of a UTF-8 byte sequence.
+ * @return Returns the number of bytes needed for the UTF-8 character in the
+ * range [1,6] or 0 if \a start is not a valid start byte.
+ */
+NODISCARD AD_UNICODE_H_INLINE
+unsigned utf8_char_len( char8_t start ) {
+  extern char8_t const UTF8_CHAR_LEN_TABLE[];
+  return UTF8_CHAR_LEN_TABLE[ start ];
+}
+
 /**
  * Compares two UTF-8 characters for equality.
  *
@@ -152,18 +152,6 @@
 bool utf8_equal( utf8_t const u1, utf8_t const u2 ) {
   extern uint8_t const UTF8_LEN_TABLE[];
   return memcmp( u1, u2, UTF8_LEN_TABLE[ u1[0] ] ) == 0;
-=======
- * Gets the number of bytes comprising a UTF-8 character.
- *
- * @param start The start byte of a UTF-8 byte sequence.
- * @return Returns the number of bytes needed for the UTF-8 character in the
- * range [1,6] or 0 if \a start is not a valid start byte.
- */
-NODISCARD AD_UNICODE_H_INLINE
-unsigned utf8_char_len( char8_t start ) {
-  extern char8_t const UTF8_CHAR_LEN_TABLE[];
-  return UTF8_CHAR_LEN_TABLE[ start ];
->>>>>>> 3a4b9448
 }
 
 /**
