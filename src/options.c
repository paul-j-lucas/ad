--- conflicted
+++ resolved
@@ -1097,12 +1097,7 @@
     SOPT(UTF8_PADDING)
     SOPT(VERBOSE)
   );
-<<<<<<< HEAD
-  check_mutually_exclusive( SOPT(DECIMAL),
-    SOPT(FORMAT)
-=======
   opt_check_mutually_exclusive( SOPT(DECIMAL),
->>>>>>> b6ec16bb
     SOPT(HEXADECIMAL)
     SOPT(OCTAL)
   );
@@ -1121,48 +1116,9 @@
     SOPT(FORMAT)
     SOPT(STRING) SOPT(STRINGS) SOPT(STRINGS_OPTS)
   );
-<<<<<<< HEAD
-  check_mutually_exclusive( SOPT(HELP),
-    SOPT(BIG_ENDIAN)
-    SOPT(BITS)
-    SOPT(BYTES)
-    SOPT(CONFIG)
-    SOPT(DECIMAL)
-    SOPT(FORMAT)
-    SOPT(GROUP_BY)
-    SOPT(HEXADECIMAL)
-    SOPT(HOST_ENDIAN)
-    SOPT(IGNORE_CASE)
-    SOPT(LITTLE_ENDIAN)
-    SOPT(MATCHING_ONLY)
-    SOPT(MAX_BYTES)
-    SOPT(MAX_LINES)
-    SOPT(NO_ASCII)
-    SOPT(NO_CONFIG)
-    SOPT(NO_OFFSETS)
-    SOPT(OCTAL)
-    SOPT(PLAIN)
-    SOPT(PRINTING_ONLY)
-    SOPT(REVERSE)
-    SOPT(SKIP_BYTES)
-    SOPT(STRING)
-    SOPT(STRINGS)
-    SOPT(STRINGS_OPTS)
-    SOPT(TOTAL_MATCHES)
-    SOPT(TOTAL_MATCHES_ONLY)
-    SOPT(UTF8)
-    SOPT(UTF8_PADDING)
-    SOPT(VERBOSE)
-    SOPT(VERSION)
-  );
-  check_mutually_exclusive( SOPT(HEXADECIMAL), SOPT(DECIMAL) SOPT(OCTAL) );
-  check_mutually_exclusive( SOPT(MATCH_BYTES), SOPT(MAX_LINES) );
-  check_mutually_exclusive( SOPT(MATCHING_ONLY) SOPT(PRINTING_ONLY),
-=======
   opt_check_mutually_exclusive( SOPT(HEXADECIMAL), SOPT(DECIMAL) SOPT(OCTAL) );
   opt_check_mutually_exclusive( SOPT(MATCH_BYTES), SOPT(MAX_LINES) );
   opt_check_mutually_exclusive( SOPT(MATCHING_ONLY) SOPT(PRINTING_ONLY),
->>>>>>> b6ec16bb
     SOPT(VERBOSE)
   );
   opt_check_mutually_exclusive( SOPT(OCTAL), SOPT(DECIMAL) SOPT(HEXADECIMAL) );
@@ -1175,41 +1131,6 @@
     SOPT(IGNORE_CASE)
     SOPT(STRING)
   );
-<<<<<<< HEAD
-  check_mutually_exclusive( SOPT(VERSION),
-    SOPT(BIG_ENDIAN)
-    SOPT(BITS)
-    SOPT(BYTES)
-    SOPT(CONFIG)
-    SOPT(DECIMAL)
-    SOPT(FORMAT)
-    SOPT(GROUP_BY)
-    SOPT(HEXADECIMAL)
-    SOPT(HOST_ENDIAN)
-    SOPT(IGNORE_CASE)
-    SOPT(LITTLE_ENDIAN)
-    SOPT(MATCHING_ONLY)
-    SOPT(MAX_BYTES)
-    SOPT(MAX_LINES)
-    SOPT(NO_ASCII)
-    SOPT(NO_CONFIG)
-    SOPT(NO_OFFSETS)
-    SOPT(OCTAL)
-    SOPT(PLAIN)
-    SOPT(PRINTING_ONLY)
-    SOPT(REVERSE)
-    SOPT(SKIP_BYTES)
-    SOPT(STRING)
-    SOPT(STRINGS)
-    SOPT(STRINGS_OPTS)
-    SOPT(TOTAL_MATCHES)
-    SOPT(TOTAL_MATCHES_ONLY)
-    SOPT(UTF8)
-    SOPT(UTF8_PADDING)
-    SOPT(VERBOSE)
-  );
-=======
->>>>>>> b6ec16bb
 
   // check for options that require other options
   check_required( SOPT(BITS) SOPT(BYTES),
