--- conflicted
+++ resolved
@@ -1288,11 +1288,7 @@
 
   opt_utf8 = should_utf8( utf8_when );
   if ( utf8_pad ) {
-<<<<<<< HEAD
-    static char utf8_pad_buf[ UTF8_LEN_MAX + 1/*NULL*/ ];
-=======
     static char utf8_pad_buf[ UTF8_CHAR_SIZE_MAX + 1 /*NULL*/ ];
->>>>>>> 3a4b9448
     utf32_8( utf8_pad, utf8_pad_buf );
     opt_utf8_pad = utf8_pad_buf;
   }
