/*
**      ad -- ASCII dump
**      src/options.c
**
**      Copyright (C) 2015-2021  Paul J. Lucas
**
**      This program is free software: you can redistribute it and/or modify
**      it under the terms of the GNU General Public License as published by
**      the Free Software Foundation, either version 3 of the License, or
**      (at your option) any later version.
**
**      This program is distributed in the hope that it will be useful,
**      but WITHOUT ANY WARRANTY; without even the implied warranty of
**      MERCHANTABILITY or FITNESS FOR A PARTICULAR PURPOSE.  See the
**      GNU General Public License for more details.
**
**      You should have received a copy of the GNU General Public License
**      along with this program.  If not, see <http://www.gnu.org/licenses/>.
*/

// local
#include "pjl_config.h"                 /* must go first */
#include "color.h"
#include "common.h"
#include "options.h"
#include "unicode.h"

// standard
#include <assert.h>
#include <ctype.h>                      /* for islower(), toupper() */
#include <fcntl.h>                      /* for O_CREAT, O_RDONLY, O_WRONLY */
#include <getopt.h>
#include <inttypes.h>                   /* for PRIu64, etc. */
#include <libgen.h>                     /* for basename() */
#include <stddef.h>                     /* for size_t */
#include <stdio.h>                      /* for fdopen() */
#include <stdlib.h>                     /* for exit() */
#include <stdnoreturn.h>
#include <string.h>                     /* for str...() */
#include <sys/stat.h>                   /* for fstat() */
#include <sys/types.h>
#include <sysexits.h>

///////////////////////////////////////////////////////////////////////////////

#define GAVE_OPTION(OPT)    (opts_given[ STATIC_CAST( char8_t, (OPT) ) ])
#define OPT_BUF_SIZE        32          /* used for format_opt() */
#define SET_OPTION(OPT) \
  (opts_given[ STATIC_CAST( char8_t, (OPT) ) ] = STATIC_CAST( char, (OPT) ))

// option extern variable definitions
<<<<<<< HEAD
#ifdef ENABLE_AD_DEBUG
bool                opt_ad_debug;
#endif /* ENABLE_AD_DEBUG */
bool                opt_case_insensitive;
c_fmt_t             opt_c_fmt;
unsigned            opt_group_by = GROUP_BY_DEFAULT;
size_t              opt_max_bytes = SIZE_MAX;
matches_t           opt_matches;
offset_fmt_t        opt_offset_fmt = OFMT_HEX;
bool                opt_only_matching;
bool                opt_only_printing;
bool                opt_print_ascii = true;
bool                opt_reverse;
bool                opt_utf8;
char const         *opt_utf8_pad = UTF8_PAD_CHAR_DEFAULT;
bool                opt_verbose;

// other extern variable definitions
FILE               *fin;
off_t               fin_offset;
char const         *fin_path = "-";
FILE               *fout;
char const         *fout_path = "-";
char const         *me;
char               *search_buf;
ad_endian_t         search_endian;
size_t              search_len;
uint64_t            search_number;
=======
bool          opt_case_insensitive;
c_fmt_t       opt_c_fmt;
unsigned      opt_group_by = GROUP_BY_DEFAULT;
size_t        opt_max_bytes = SIZE_MAX;
matches_t     opt_matches;
offset_fmt_t  opt_offset_fmt = OFMT_HEX;
bool          opt_only_matching;
bool          opt_only_printing;
bool          opt_print_ascii = true;
bool          opt_reverse;
bool          opt_utf8;
char const   *opt_utf8_pad = UTF8_PAD_CHAR_DEFAULT;
bool          opt_verbose;
>>>>>>> 9b7baa57

// local constant definitions
static struct option const LONG_OPTS[] = {
  { "bits",               required_argument,  NULL, 'b' },
  { "bytes",              required_argument,  NULL, 'B' },
  { "color",              required_argument,  NULL, 'c' },
  { "c-array",            optional_argument,  NULL, 'C' },
#ifdef ENABLE_AD_DEBUG
  { "debug",              no_argument,        NULL, 'D' },
#endif /* ENABLE_AD_DEBUG */
  { "decimal",            no_argument,        NULL, 'd' },
  { "little-endian",      required_argument,  NULL, 'e' },
  { "big-endian",         required_argument,  NULL, 'E' },
  { "group-by",           required_argument,  NULL, 'g' },
  { "help",               no_argument,        NULL, 'H' },
  { "hexadecimal",        no_argument,        NULL, 'h' },
  { "ignore-case",        no_argument,        NULL, 'i' },
  { "skip-bytes",         required_argument,  NULL, 'j' },
  { "max-lines",          required_argument,  NULL, 'L' },
  { "matching-only",      no_argument,        NULL, 'm' },
  { "max-bytes",          required_argument,  NULL, 'N' },
  { "no-ascii",           no_argument,        NULL, 'A' },
  { "no-offsets",         no_argument,        NULL, 'O' },
  { "octal",              no_argument,        NULL, 'o' },
  { "printable-only",     no_argument,        NULL, 'p' },
  { "plain",              no_argument,        NULL, 'P' },
  { "reverse",            no_argument,        NULL, 'r' },
  { "revert",             no_argument,        NULL, 'r' },
  { "string",             required_argument,  NULL, 's' },
  { "string-ignore-case", required_argument,  NULL, 'S' },
  { "total-matches",      no_argument,        NULL, 't' },
  { "total-matches-only", no_argument,        NULL, 'T' },
  { "utf8",               required_argument,  NULL, 'u' },
  { "utf8-padding",       required_argument,  NULL, 'U' },
  { "verbose",            no_argument,        NULL, 'v' },
  { "version",            no_argument,        NULL, 'V' },
  { NULL,                 0,                  NULL, 0   }
};
static char const SHORT_OPTS[] = "Ab:B:c:C:de:E:g:hHij:L:mN:oOpPrs:S:tTu:U:vV"
#ifdef ENABLE_AD_DEBUG
  "D"
#endif /* ENABLE_AD_DEBUG */
  ;

// local variable definitions
static char         opts_given[ 128 ];

// local functions
NODISCARD
static char const*  get_long_opt( char );

/////////// local functions ///////////////////////////////////////////////////

/**
 * Formats an option as <code>[--%s/]-%c</code> where \c %s is the long option
 * (if any) and %c is the short option.
 *
 * @param short_opt The short option (along with its corresponding long option,
 * if any) to format.
 * @param buf The buffer to use.
 * @param buf_size The size of \a buf.
 * @return Returns \a buf.
 */
NODISCARD
static char* format_opt( char short_opt, char buf[], size_t size ) {
  char const *const long_opt = get_long_opt( short_opt );
  snprintf(
    buf, size, "%s%s%s-%c",
    *long_opt ? "--" : "", long_opt, *long_opt ? "/" : "", short_opt
  );
  return buf;
}

/**
 * Gets the corresponding name of the long option for the given short option.
 *
 * @param short_opt The short option to get the corresponding long option for.
 * @return Returns the said option or the empty string if none.
 */
NODISCARD
static char const* get_long_opt( char short_opt ) {
  for ( struct option const *long_opt = LONG_OPTS; long_opt->name; ++long_opt )
    if ( long_opt->val == short_opt )
      return long_opt->name;
  return "";
}

/**
 * Checks that no options were given that are among the two given mutually
 * exclusive sets of short options.
 * Prints an error message and exits if any such options are found.
 *
 * @param opts1 The first set of short options.
 * @param opts2 The second set of short options.
 */
static void check_mutually_exclusive( char const *opts1, char const *opts2 ) {
  assert( opts1 != NULL );
  assert( opts2 != NULL );

  unsigned gave_count = 0;
  char const *opt = opts1;
  char gave_opt1 = '\0';

  for ( unsigned i = 0; i < 2; ++i ) {
    for ( ; *opt; ++opt ) {
      if ( GAVE_OPTION( *opt ) ) {
        if ( ++gave_count > 1 ) {
          char const gave_opt2 = *opt;
          char opt1_buf[ OPT_BUF_SIZE ];
          char opt2_buf[ OPT_BUF_SIZE ];
          FATAL_ERR( EX_USAGE,
            "%s and %s are mutually exclusive\n",
            format_opt( gave_opt1, opt1_buf, sizeof opt1_buf ),
            format_opt( gave_opt2, opt2_buf, sizeof opt2_buf  )
          );
        }
        gave_opt1 = *opt;
        break;
      }
    } // for
    if ( gave_count == 0 )
      break;
    opt = opts2;
  } // for
}

/**
 * Checks that the number of bits or bytes given for \c search_number are
 * sufficient to contain it.
 * Prints an error message and exits if \a given_size &lt; \a actual_size.
 *
 * @param given_size The given size in bits or bytes.
 * @param actual_size The actual size of \c search_number in bits or bytes.
 */
static void check_number_size( size_t given_size, size_t actual_size,
                               char opt ) {
  if ( given_size < actual_size ) {
    char opt_buf[ OPT_BUF_SIZE ];
    FATAL_ERR( EX_USAGE,
      "\"%zu\": value for %s is too small for \"%" PRIu64 "\";"
      " must be at least %zu\n",
      given_size, format_opt( opt, opt_buf, sizeof opt_buf ),
      search_number, actual_size
    );
  }
}

/**
 * For each option in \a opts that was given, checks that at least one of
 * \a req_opts was also given.
 * If not, prints an error message and exits.
 *
 * @param opts The set of short options.
 * @param req_opts The set of required options for \a opts.
 */
static void check_required( char const *opts, char const *req_opts ) {
  assert( opts != NULL );
  assert( req_opts != NULL );
  for ( char const *opt = opts; *opt; ++opt ) {
    if ( GAVE_OPTION( *opt ) ) {
      for ( char const *req_opt = req_opts; req_opt[0] != '\0'; ++req_opt )
        if ( GAVE_OPTION( *req_opt ) )
          return;
      char opt_buf[ OPT_BUF_SIZE ];
      bool const reqs_multiple = strlen( req_opts ) > 1;
      FATAL_ERR( EX_USAGE,
        "%s requires %sthe -%s option%s to be given also\n",
        format_opt( *opt, opt_buf, sizeof opt_buf ),
        (reqs_multiple ? "one of " : ""),
        req_opts, (reqs_multiple ? "s" : "")
      );
    }
  } // for
}

#define ADD_CFMT(F) \
  BLOCK( if ( (c_fmt & CFMT_##F) != 0 ) goto dup_format; c_fmt |= CFMT_##F; )

/**
 * Parses a C array format value.
 *
 * @param s The NULL-terminated string to parse that may contain exactly zero
 * or one of each of the letters \c cilstu in any order; or NULL for none.
 * @return Returns the corresponding \c c_fmt_t
 * or prints an error message and exits if \a s is invalid.
 */
NODISCARD
static c_fmt_t parse_c_fmt( char const *s ) {
  c_fmt_t c_fmt = CFMT_DEFAULT;
  char const *fmt;
  char opt_buf[ OPT_BUF_SIZE ];

  if ( s != NULL && s[0] != '\0' ) {
    for ( fmt = s; fmt[0] != '\0'; ++fmt ) {
      switch ( fmt[0] ) {
        case 'c': ADD_CFMT( CONST );    break;
        case 'i': ADD_CFMT( INT );      break;
        case 'l': ADD_CFMT( LONG );     break;
        case 's': ADD_CFMT( STATIC );   break;
        case 't': ADD_CFMT( SIZE_T );   break;
        case 'u': ADD_CFMT( UNSIGNED ); break;
        default :
          FATAL_ERR( EX_USAGE,
            "'%c': invalid C format for %s;"
            " must be one of: [cilstu]\n",
            *fmt, format_opt( 'C', opt_buf, sizeof opt_buf )
          );
      } // switch
    } // for
    if ( (c_fmt & CFMT_SIZE_T) != 0 &&
         (c_fmt & (CFMT_INT | CFMT_LONG | CFMT_UNSIGNED)) != 0 ) {
      FATAL_ERR( EX_USAGE,
        "\"%s\": invalid C format for %s:"
        " 't' and [ilu] are mutually exclusive\n",
        s, format_opt( 'C', opt_buf, sizeof opt_buf )
      );
    }
  }
  return c_fmt;

dup_format:
  FATAL_ERR( EX_USAGE,
    "\"%s\": invalid C format for %s:"
    " '%c' specified more than once\n",
    s, format_opt( 'C', opt_buf, sizeof opt_buf ), *fmt
  );
}

#undef ADD_CFMT

/**
 * Parses a Unicode code-point value.
 *
 * @param s The NULL-terminated string to parse.  Allows for strings of the
 * form:
 *  + X: a single character.
 *  + NN: two-or-more decimal digits.
 *  + 0xN, u+N, or U+N: one-or-more hexadecimal digits.
 * @return Returns the Unicode code-point value
 * or prints an error message and exits if \a s is invalid.
 */
NODISCARD
static char32_t parse_codepoint( char const *s ) {
  assert( s != NULL );

  if ( s[0] != '\0' && s[1] == '\0' )   // assume single-char ASCII
    return STATIC_CAST(char32_t, s[0]);

  char const *const s0 = s;
  if ( (s[0] == 'U' || s[0] == 'u') && s[1] == '+' ) {
    // convert [uU]+NNNN to 0xNNNN so strtoull() will grok it
    char *const t = (char*)free_later( check_strdup( s ) );
    s = (char*)memcpy( t, "0x", 2 );
  }
  unsigned long long const cp_candidate = parse_ull( s );
  if ( cp_is_valid( cp_candidate ) )
    return STATIC_CAST(char32_t, cp_candidate);

  char opt_buf[ OPT_BUF_SIZE ];
  FATAL_ERR( EX_USAGE,
    "\"%s\": invalid Unicode code-point for %s\n",
    s0, format_opt( 'U', opt_buf, sizeof opt_buf )
  );
}

/**
 * Parses a color "when" value.
 *
 * @param when The NULL-terminated "when" string to parse.
 * @return Returns the associated \c color_when_t
 * or prints an error message and exits if \a when is invalid.
 */
NODISCARD
static color_when_t parse_color_when( char const *when ) {
  struct colorize_map {
    char const   *map_when;
    color_when_t  map_colorization;
  };
  typedef struct colorize_map colorize_map_t;

  static colorize_map_t const COLORIZE_MAP[] = {
    { "always",    COLOR_ALWAYS   },
    { "auto",      COLOR_ISATTY   },    // grep compatibility
    { "isatty",    COLOR_ISATTY   },    // explicit synonym for auto
    { "never",     COLOR_NEVER    },
    { "not_file",  COLOR_NOT_FILE },    // !ISREG( stdout )
    { "not_isreg", COLOR_NOT_FILE },    // synonym for not_isfile
    { "tty",       COLOR_ISATTY   },    // synonym for isatty
    { NULL,        COLOR_NEVER    }
  };

  assert( when != NULL );
  size_t names_buf_size = 1;            // for trailing NULL

  for ( colorize_map_t const *m = COLORIZE_MAP; m->map_when != NULL; ++m ) {
    if ( strcasecmp( when, m->map_when ) == 0 )
      return m->map_colorization;
    // sum sizes of names in case we need to construct an error message
    names_buf_size += strlen( m->map_when ) + 2 /* ", " */;
  } // for

  // name not found: construct valid name list for an error message
  char *const names_buf = (char*)free_later( MALLOC( char, names_buf_size ) );
  char *pnames = names_buf;
  for ( colorize_map_t const *m = COLORIZE_MAP; m->map_when != NULL; ++m ) {
    if ( pnames > names_buf ) {
      strcpy( pnames, ", " );
      pnames += 2;
    }
    strcpy( pnames, m->map_when );
    pnames += strlen( m->map_when );
  } // for

  char opt_buf[ OPT_BUF_SIZE ];
  FATAL_ERR( EX_USAGE,
    "\"%s\": invalid value for %s; must be one of:\n\t%s\n",
    when, format_opt( 'c', opt_buf, sizeof opt_buf ), names_buf
  );
}

/**
 * Parses the option for \c --group-by/-g.
 *
 * @param s The NULL-terminated string to parse.
 * @return Returns the group-by value
 * or prints an error message and exits if the value is invalid.
 */
NODISCARD
static unsigned parse_group_by( char const *s ) {
  unsigned long long const group_by = parse_ull( s );
  switch ( group_by ) {
    case 1:
    case 2:
    case 4:
    case 8:
    case 16:
    case 32:
      return STATIC_CAST(unsigned, group_by);
  } // switch
  char opt_buf[ OPT_BUF_SIZE ];
  FATAL_ERR( EX_USAGE,
    "\"%llu\": invalid value for %s;"
    " must be one of: 1, 2, 4, 8, 16, or 32\n",
    group_by, format_opt( 'g', opt_buf, sizeof opt_buf )
  );
}

/**
 * Parses a UTF-8 "when" value.
 *
 * @param when The NULL-terminated "when" string to parse.
 * @return Returns the associated \c utf8_when_t
 * or prints an error message and exits if \a when is invalid.
 */
NODISCARD
static utf8_when_t parse_utf8_when( char const *when ) {
  struct utf8_map {
    char const *map_when;
    utf8_when_t map_utf8;
  };
  typedef struct utf8_map utf8_map_t;

  static utf8_map_t const UTF8_MAP[] = {
    { "always",   UTF8_ALWAYS   },
    { "auto",     UTF8_ENCODING },
    { "encoding", UTF8_ENCODING },      // explicit synonym for auto
    { "never",    UTF8_NEVER    },
    { NULL,       UTF8_NEVER    }
  };

  assert( when != NULL );
  size_t names_buf_size = 1;            // for trailing NULL

  for ( utf8_map_t const *m = UTF8_MAP; m->map_when != NULL; ++m ) {
    if ( strcasecmp( when, m->map_when ) == 0 )
      return m->map_utf8;
    // sum sizes of names in case we need to construct an error message
    names_buf_size += strlen( m->map_when ) + 2 /* ", " */;
  } // for

  // name not found: construct valid name list for an error message
  char *const names_buf = (char*)free_later( MALLOC( char, names_buf_size ) );
  char *pnames = names_buf;
  for ( utf8_map_t const *m = UTF8_MAP; m->map_when != NULL; ++m ) {
    if ( pnames > names_buf ) {
      strcpy( pnames, ", " );
      pnames += 2;
    }
    strcpy( pnames, m->map_when );
    pnames += strlen( m->map_when );
  } // for

  char opt_buf[ OPT_BUF_SIZE ];
  FATAL_ERR( EX_USAGE,
    "\"%s\": invalid value for %s; must be one of:\n\t%s\n",
    when, format_opt( 'u', opt_buf, sizeof opt_buf ), names_buf
  );
}

/**
 * Prints the usage message to standard error and exits.
 */
noreturn
static void usage( void ) {
  printf(
"usage: " PACKAGE " [options] [+offset] [infile [outfile]]\n"
"       " PACKAGE " -r [-dho] [infile [outfile]]\n"
"       " PACKAGE " -H\n"
"       " PACKAGE " -V\n"
"options:\n"
"  --big-endian=NUM         (-E)  Search for big-endian number.\n"
"  --bits=NUM               (-b)  Number size in bits: 8-64 [default: auto].\n"
"  --bytes=NUM              (-B)  Number size in bytes: 1-8 [default: auto].\n"
"  --c-array=FMT            (-C)  Dump bytes as a C array.\n"
"  --color=WHEN             (-c)  When to colorize output [default: not_file].\n"
#ifdef ENABLE_AD_DEBUG
"  --debug                  (-D)  Enable debug output.\n"
#endif /* ENABLE_AD_DEBUG */
"  --decimal                (-d)  Print offsets in decimal.\n"
"  --group-by=NUM           (-g)  Group bytes by 1/2/4/8/16/32 [default: %u].\n"
"  --help                   (-H)  Print this help and exit.\n"
"  --hexadecimal            (-h)  Print offsets in hexadecimal [default].\n"
"  --ignore-case            (-i)  Ignore case for string searches.\n"
"  --little-endian=NUM      (-e)  Search for little-endian number.\n"
"  --matching-only          (-m)  Only dump rows having matches.\n"
"  --max-bytes=NUM          (-N)  Dump max number of bytes [default: unlimited].\n"
"  --max-lines=NUM          (-L)  Dump max number of lines [default: unlimited].\n"
"  --no-ascii               (-A)  Suppress printing the ASCII part.\n"
"  --no-offsets             (-O)  Suppress printing offsets.\n"
"  --octal                  (-o)  Print offsets in octal.\n"
"  --plain                  (-P)  Dump in plain format; same as: -AOg32.\n"
"  --printing-only          (-p)  Only dump rows having printable characters.\n"
"  --reverse                (-r)  Reverse from dump back to binary.\n"
"  --skip-bytes=NUM         (-j)  Jump to offset before dumping [default: 0].\n"
"  --string=STR             (-s)  Search for string.\n"
"  --string-ignore-case=STR (-S)  Search for case-insensitive string.\n"
"  --total-matches          (-t)  Additionally print total number of matches.\n"
"  --total-matches-only     (-T)  Only print total number of matches.\n"
"  --utf8-padding=NUM       (-U)  Set UTF-8 padding character [default: U+2581].\n"
"  --utf8=WHEN              (-u)  When to dump in UTF-8 [default: never].\n"
"  --verbose                (-v)  Dump repeated rows also.\n"
"  --version                (-V)  Print version and exit.\n"
    , GROUP_BY_DEFAULT
  );
  exit( EX_USAGE );
}

////////// extern functions ///////////////////////////////////////////////////

char const* get_offset_fmt_english( void ) {
  switch ( opt_offset_fmt ) {
    case OFMT_NONE: return "none";
    case OFMT_DEC : return "decimal";
    case OFMT_HEX : return "hexadecimal";
    case OFMT_OCT : return "octal";
  } // switch
  assert( false );
  return NULL;                          // suppress warning (never gets here)
}

char const* get_offset_fmt_format( void ) {
  static char fmt[8];                   // e.g.: "%016llX"
  if ( fmt[0] == '\0' ) {
    switch ( opt_offset_fmt ) {
      case OFMT_NONE:
        strcpy( fmt, "%00" );
        break;
      case OFMT_DEC:
        sprintf( fmt, "%%0%zu" PRIu64, get_offset_width() );
        break;
      case OFMT_HEX:
        sprintf( fmt, "%%0%zu" PRIX64, get_offset_width() );
        break;
      case OFMT_OCT:
        sprintf( fmt, "%%0%zu" PRIo64, get_offset_width() );
        break;
      default:
        assert( false );
    } // switch
  }
  return fmt;
}

size_t get_offset_width( void ) {
  return  (opt_group_by == 1 && opt_print_ascii) ||
          (row_bytes > ROW_BYTES_DEFAULT && !opt_print_ascii) ?
      OFFSET_WIDTH_MIN : OFFSET_WIDTH_MAX;
}

void parse_options( int argc, char *argv[] ) {
  color_when_t  color_when = COLOR_WHEN_DEFAULT;
  size_t        max_lines = 0;
  bool          print_version = false;
  size_t        size_in_bits = 0, size_in_bytes = 0;
  char32_t      utf8_pad = 0;
  utf8_when_t   utf8_when = UTF8_WHEN_DEFAULT;

  me = basename( argv[0] );
  opterr = 1;

  for ( ;; ) {
    int const opt = getopt_long( argc, argv, SHORT_OPTS, LONG_OPTS, NULL );
    if ( opt == -1 )
      break;
    SET_OPTION( opt );
    switch ( opt ) {
      case 'A': opt_print_ascii = false;                                break;
      case 'b': size_in_bits = parse_ull( optarg );                     break;
      case 'B': size_in_bytes = parse_ull( optarg );                    break;
      case 'c': color_when = parse_color_when( optarg );                break;
      case 'C': opt_c_fmt = parse_c_fmt( optarg );                      break;
      case 'd': opt_offset_fmt = OFMT_DEC;                              break;
#ifdef ENABLE_AD_DEBUG
      case 'D': opt_ad_debug = true;                                    break;
#endif /* ENABLE_AD_DEBUG */
      case 'e':
      case 'E': search_number = parse_ull( optarg );
                search_endian = opt == 'E' ?
                  AD_ENDIAN_BIG: AD_ENDIAN_LITTLE;
                break;
      case 'g': opt_group_by = parse_group_by( optarg );                break;
      case 'h': opt_offset_fmt = OFMT_HEX;                              break;
   // case 'H': usage();                // default case handles this
      case 'S': search_buf = (char*)free_later( check_strdup( optarg ) );
                FALLTHROUGH;
      case 'i': opt_case_insensitive = true;                            break;
      case 'j': fin_offset += STATIC_CAST( off_t, parse_offset( optarg ) );
                                                                        break;
      case 'L': max_lines = parse_ull( optarg );                        break;
      case 'm': opt_only_matching = true;                               break;
      case 'N': opt_max_bytes = parse_offset( optarg );                 break;
      case 'o': opt_offset_fmt = OFMT_OCT;                              break;
      case 'O': opt_offset_fmt = OFMT_NONE;                             break;
      case 'p': opt_only_printing = true;                               break;
      case 'P': opt_group_by = ROW_BYTES_MAX;
                opt_offset_fmt = OFMT_NONE;
                opt_print_ascii = false;
                break;
      case 'r': opt_reverse = true;                                     break;
      case 's': search_buf = (char*)free_later( check_strdup( optarg ) );
                                                                        break;
      case 't': opt_matches = MATCHES_ALSO_PRINT;                       break;
      case 'T': opt_matches = MATCHES_ONLY_PRINT;                       break;
      case 'u': utf8_when = parse_utf8_when( optarg );                  break;
      case 'U': utf8_pad = parse_codepoint( optarg );                   break;
      case 'v': opt_verbose = true;                                     break;
      case 'V': print_version = true;                                   break;
      default : usage();
    } // switch
  } // for
  argc -= optind;
  argv += optind - 1;

  // handle special case of +offset option
  if ( argc && *argv[1] == '+' ) {
    fin_offset += STATIC_CAST( off_t, parse_offset( argv[1] ) );
    --argc;
    ++argv;
  }

  // check for mutually exclusive options
  check_mutually_exclusive( "b", "B" );
  check_mutually_exclusive( "C", "ceEgimpsStTuUv" );
  check_mutually_exclusive( "d", "hoOP" );
  check_mutually_exclusive( "eE", "sS" );
  check_mutually_exclusive( "g", "P" );
  check_mutually_exclusive( "L", "N" );
  check_mutually_exclusive( "mp", "v" );
  check_mutually_exclusive( "r", "AbBcCeEgimLNOpPsStTuUv" );
  check_mutually_exclusive( "t", "T" );
  check_mutually_exclusive( "V", "AbBcCdDeEghHijmLNoOpPrsStTuUv" );

  // check for options that require other options
  check_required( "bB", "eE" );
  check_required( "i", "s" );
  check_required( "mtT", "eEsS" );
  check_required( "U", "u" );

  if ( print_version ) {
    EPRINTF( "%s\n", PACKAGE_STRING );
    exit( EX_OK );
  }

  char opt_buf[ OPT_BUF_SIZE ];

  if ( GAVE_OPTION( 'b' ) ) {
    if ( size_in_bits % 8 != 0 || size_in_bits > 64 )
      FATAL_ERR( EX_USAGE,
        "\"%zu\": invalid value for %s;"
        " must be a multiple of 8 in 8-64\n",
        size_in_bits, format_opt( 'b', opt_buf, sizeof opt_buf )
      );
    search_len = size_in_bits * 8;
    check_number_size( size_in_bits, int_len( search_number ) * 8, 'b' );
  }

  if ( GAVE_OPTION( 'B' ) ) {
    if ( size_in_bytes > 8 )
      FATAL_ERR( EX_USAGE,
        "\"%zu\": invalid value for %s; must be in 1-8\n",
        size_in_bytes, format_opt( 'B', opt_buf, sizeof opt_buf )
      );
    search_len = size_in_bytes;
    check_number_size( size_in_bytes, int_len( search_number ), 'B' );
  }

  if ( opt_case_insensitive )
    tolower_s( search_buf );

  if ( opt_group_by > row_bytes )
    row_bytes = opt_group_by;

  if ( max_lines > 0 )
    opt_max_bytes = max_lines * row_bytes;

  fin  = stdin;
  fout = stdout;

  switch ( argc ) {
    case 2:                             // infile & outfile
      fout_path = argv[2];
      if ( strcmp( fout_path, "-" ) != 0 ) {
        //
        // We can't use fopen(3) because there's no mode that specifies opening
        // a file for writing and NOT truncating it to zero length if it
        // exists.
        //
        // Hence we have to use open(2) first so we can specify only O_WRONLY
        // and O_CREAT but not O_TRUNC, then use fdopen(3) to wrap a FILE
        // around it.
        //
        fout = fdopen( check_open( fout_path, O_WRONLY | O_CREAT, 0 ), "w" );
      }
      FALLTHROUGH;

    case 1:                             // infile only
      fin_path = argv[1];
      FALLTHROUGH;

    case 0:
      if ( strcmp( fin_path, "-" ) == 0 )
        fskip( STATIC_CAST( size_t, fin_offset ), stdin );
      else
        fin = check_fopen( fin_path, "r", fin_offset );
      break;

    default:
      usage();
  } // switch

  colorize = should_colorize( color_when );
  if ( colorize ) {
    if ( !(parse_grep_colors( getenv( "AD_COLORS"   ) )
        || parse_grep_colors( getenv( "GREP_COLORS" ) )
        || parse_grep_color ( getenv( "GREP_COLOR"  ) )) ) {
      PJL_IGNORE_RV( parse_grep_colors( COLORS_DEFAULT ) );
    }
  }

  opt_utf8 = should_utf8( utf8_when );
  if ( utf8_pad ) {
    static char utf8_pad_buf[ UTF8_LEN_MAX + 1 /*NULL*/ ];
    (void)utf32_8( utf8_pad, utf8_pad_buf );
    opt_utf8_pad = utf8_pad_buf;
  }
}

///////////////////////////////////////////////////////////////////////////////
/* vim:set et sw=2 ts=2: */<|MERGE_RESOLUTION|>--- conflicted
+++ resolved
@@ -48,37 +48,8 @@
 #define SET_OPTION(OPT) \
   (opts_given[ STATIC_CAST( char8_t, (OPT) ) ] = STATIC_CAST( char, (OPT) ))
 
-// option extern variable definitions
-<<<<<<< HEAD
-#ifdef ENABLE_AD_DEBUG
-bool                opt_ad_debug;
-#endif /* ENABLE_AD_DEBUG */
-bool                opt_case_insensitive;
-c_fmt_t             opt_c_fmt;
-unsigned            opt_group_by = GROUP_BY_DEFAULT;
-size_t              opt_max_bytes = SIZE_MAX;
-matches_t           opt_matches;
-offset_fmt_t        opt_offset_fmt = OFMT_HEX;
-bool                opt_only_matching;
-bool                opt_only_printing;
-bool                opt_print_ascii = true;
-bool                opt_reverse;
-bool                opt_utf8;
-char const         *opt_utf8_pad = UTF8_PAD_CHAR_DEFAULT;
-bool                opt_verbose;
-
-// other extern variable definitions
-FILE               *fin;
-off_t               fin_offset;
-char const         *fin_path = "-";
-FILE               *fout;
-char const         *fout_path = "-";
-char const         *me;
-char               *search_buf;
-ad_endian_t         search_endian;
-size_t              search_len;
-uint64_t            search_number;
-=======
+// extern variable definitions
+bool          opt_ad_debug;
 bool          opt_case_insensitive;
 c_fmt_t       opt_c_fmt;
 unsigned      opt_group_by = GROUP_BY_DEFAULT;
@@ -92,7 +63,6 @@
 bool          opt_utf8;
 char const   *opt_utf8_pad = UTF8_PAD_CHAR_DEFAULT;
 bool          opt_verbose;
->>>>>>> 9b7baa57
 
 // local constant definitions
 static struct option const LONG_OPTS[] = {
