/*
**      ad -- ASCII dump
**      src/options.c
**
**      Copyright (C) 2015-2019  Paul J. Lucas
**
**      This program is free software: you can redistribute it and/or modify
**      it under the terms of the GNU General Public License as published by
**      the Free Software Foundation, either version 3 of the License, or
**      (at your option) any later version.
**
**      This program is distributed in the hope that it will be useful,
**      but WITHOUT ANY WARRANTY; without even the implied warranty of
**      MERCHANTABILITY or FITNESS FOR A PARTICULAR PURPOSE.  See the
**      GNU General Public License for more details.
**
**      You should have received a copy of the GNU General Public License
**      along with this program.  If not, see <http://www.gnu.org/licenses/>.
*/

// local
#include "pjl_config.h"                 /* must go first */
#include "color.h"
#include "common.h"
#include "options.h"
#include "unicode.h"

// standard
#include <assert.h>
#include <ctype.h>                      /* for islower(), toupper() */
#include <fcntl.h>                      /* for O_CREAT, O_RDONLY, O_WRONLY */
#include <getopt.h>
#include <inttypes.h>                   /* for PRIu64, etc. */
#include <libgen.h>                     /* for basename() */
#include <stddef.h>                     /* for size_t */
#include <stdio.h>                      /* for fdopen() */
#include <stdlib.h>                     /* for exit() */
#include <string.h>                     /* for str...() */
#include <sys/stat.h>                   /* for fstat() */
#include <sys/types.h>
#include <sysexits.h>

///////////////////////////////////////////////////////////////////////////////

#define GAVE_OPTION(OPT)    (opts_given[ (unsigned char)(OPT) ])
#define OPT_BUF_SIZE        32          /* used for format_opt() */
#define SET_OPTION(OPT)     (opts_given[ (unsigned char)(OPT) ] = (char)(OPT))

// option extern variable definitions
bool                opt_case_insensitive;
c_fmt_t             opt_c_fmt;
unsigned            opt_group_by = GROUP_BY_DEFAULT;
size_t              opt_max_bytes = SIZE_MAX;
matches_t           opt_matches;
offset_fmt_t        opt_offset_fmt = OFMT_HEX;
bool                opt_only_matching;
bool                opt_only_printing;
bool                opt_print_ascii = true;
bool                opt_reverse;
bool                opt_utf8;
char const         *opt_utf8_pad = UTF8_PAD_CHAR_DEFAULT;
bool                opt_verbose;

// other extern variable definitions
FILE               *fin;
off_t               fin_offset;
char const         *fin_path = "-";
FILE               *fout;
char const         *fout_path = "-";
char const         *me;
char               *search_buf;
ad_endian_t         search_endian;
size_t              search_len;
uint64_t            search_number;

// local constant definitions
static struct option const LONG_OPTS[] = {
  { "bits",               required_argument,  NULL, 'b' },
  { "bytes",              required_argument,  NULL, 'B' },
  { "color",              required_argument,  NULL, 'c' },
  { "c-array",            optional_argument,  NULL, 'C' },
  { "decimal",            no_argument,        NULL, 'd' },
  { "little-endian",      required_argument,  NULL, 'e' },
  { "big-endian",         required_argument,  NULL, 'E' },
  { "group-by",           required_argument,  NULL, 'g' },
  { "help",               no_argument,        NULL, 'H' },
  { "hexadecimal",        no_argument,        NULL, 'h' },
  { "ignore-case",        no_argument,        NULL, 'i' },
  { "skip-bytes",         required_argument,  NULL, 'j' },
  { "max-lines",          required_argument,  NULL, 'L' },
  { "matching-only",      no_argument,        NULL, 'm' },
  { "max-bytes",          required_argument,  NULL, 'N' },
  { "no-ascii",           no_argument,        NULL, 'A' },
  { "no-offsets",         no_argument,        NULL, 'O' },
  { "octal",              no_argument,        NULL, 'o' },
  { "printable-only",     no_argument,        NULL, 'p' },
  { "plain",              no_argument,        NULL, 'P' },
  { "reverse",            no_argument,        NULL, 'r' },
  { "revert",             no_argument,        NULL, 'r' },
  { "string",             required_argument,  NULL, 's' },
  { "string-ignore-case", required_argument,  NULL, 'S' },
  { "total-matches",      no_argument,        NULL, 't' },
  { "total-matches-only", no_argument,        NULL, 'T' },
  { "utf8",               required_argument,  NULL, 'u' },
  { "utf8-padding",       required_argument,  NULL, 'U' },
  { "verbose",            no_argument,        NULL, 'v' },
  { "version",            no_argument,        NULL, 'V' },
  { NULL,                 0,                  NULL, 0   }
};
static char const SHORT_OPTS[] = "Ab:B:c:C:de:E:g:hHij:L:mN:oOpPrs:S:tTu:U:vV";

// local variable definitions
static char         opts_given[ 128 ];

// local functions
AD_WARN_UNUSED_RESULT
static char const*  get_long_opt( char );

/////////// local functions ///////////////////////////////////////////////////

/**
 * Formats an option as <code>[--%s/]-%c</code> where \c %s is the long option
 * (if any) and %c is the short option.
 *
 * @param short_opt The short option (along with its corresponding long option,
 * if any) to format.
 * @param buf The buffer to use.
 * @param buf_size The size of \a buf.
 * @return Returns \a buf.
 */
AD_WARN_UNUSED_RESULT
static char* format_opt( char short_opt, char buf[], size_t size ) {
  char const *const long_opt = get_long_opt( short_opt );
  snprintf(
    buf, size, "%s%s%s-%c",
    *long_opt ? "--" : "", long_opt, *long_opt ? "/" : "", short_opt
  );
  return buf;
}

/**
 * Gets the corresponding name of the long option for the given short option.
 *
 * @param short_opt The short option to get the corresponding long option for.
 * @return Returns the said option or the empty string if none.
 */
AD_WARN_UNUSED_RESULT
static char const* get_long_opt( char short_opt ) {
  for ( struct option const *long_opt = LONG_OPTS; long_opt->name; ++long_opt )
    if ( long_opt->val == short_opt )
      return long_opt->name;
  return "";
}

/**
 * Checks that no options were given that are among the two given mutually
 * exclusive sets of short options.
 * Prints an error message and exits if any such options are found.
 *
 * @param opts1 The first set of short options.
 * @param opts2 The second set of short options.
 */
static void check_mutually_exclusive( char const *opts1, char const *opts2 ) {
  assert( opts1 != NULL );
  assert( opts2 != NULL );

  unsigned gave_count = 0;
  char const *opt = opts1;
  char gave_opt1 = '\0';

  for ( unsigned i = 0; i < 2; ++i ) {
    for ( ; *opt; ++opt ) {
      if ( GAVE_OPTION( *opt ) ) {
        if ( ++gave_count > 1 ) {
          char const gave_opt2 = *opt;
          char opt1_buf[ OPT_BUF_SIZE ];
          char opt2_buf[ OPT_BUF_SIZE ];
          PMESSAGE_EXIT( EX_USAGE,
            "%s and %s are mutually exclusive\n",
            format_opt( gave_opt1, opt1_buf, sizeof opt1_buf ),
            format_opt( gave_opt2, opt2_buf, sizeof opt2_buf  )
          );
        }
        gave_opt1 = *opt;
        break;
      }
    } // for
    if ( gave_count == 0 )
      break;
    opt = opts2;
  } // for
}

/**
 * Checks that the number of bits or bytes given for \c search_number are
 * sufficient to contain it.
 * Prints an error message and exits if \a given_size &lt; \a actual_size.
 *
 * @param given_size The given size in bits or bytes.
 * @param actual_size The actual size of \c search_number in bits or bytes.
 */
static void check_number_size( size_t given_size, size_t actual_size,
                               char opt ) {
  if ( given_size < actual_size ) {
    char opt_buf[ OPT_BUF_SIZE ];
    PMESSAGE_EXIT( EX_USAGE,
      "\"%zu\": value for %s is too small for \"%" PRIu64 "\";"
      " must be at least %zu\n",
      given_size, format_opt( opt, opt_buf, sizeof opt_buf ),
      search_number, actual_size
    );
  }
}

/**
 * For each option in \a opts that was given, checks that at least one of
 * \a req_opts was also given.
 * If not, prints an error message and exits.
 *
 * @param opts The set of short options.
 * @param req_opts The set of required options for \a opts.
 */
static void check_required( char const *opts, char const *req_opts ) {
  assert( opts != NULL );
  assert( req_opts != NULL );
  for ( char const *opt = opts; *opt; ++opt ) {
    if ( GAVE_OPTION( *opt ) ) {
      for ( char const *req_opt = req_opts; req_opt[0] != '\0'; ++req_opt )
        if ( GAVE_OPTION( *req_opt ) )
          return;
      char opt_buf[ OPT_BUF_SIZE ];
      bool const reqs_multiple = strlen( req_opts ) > 1;
      PMESSAGE_EXIT( EX_USAGE,
        "%s requires %sthe -%s option%s to be given also\n",
        format_opt( *opt, opt_buf, sizeof opt_buf ),
        (reqs_multiple ? "one of " : ""),
        req_opts, (reqs_multiple ? "s" : "")
      );
    }
  } // for
}

#define ADD_CFMT(F) \
  BLOCK( if ( (c_fmt & CFMT_##F) != 0 ) goto dup_format; c_fmt |= CFMT_##F; )

/**
 * Parses a C array format value.
 *
 * @param s The NULL-terminated string to parse that may contain exactly zero
 * or one of each of the letters \c cilstu in any order; or NULL for none.
 * @return Returns the corresponding \c c_fmt_t
 * or prints an error message and exits if \a s is invalid.
 */
AD_WARN_UNUSED_RESULT
static c_fmt_t parse_c_fmt( char const *s ) {
  c_fmt_t c_fmt = CFMT_DEFAULT;
  char const *fmt;
  char opt_buf[ OPT_BUF_SIZE ];

  if ( s != NULL && s[0] != '\0' ) {
    for ( fmt = s; fmt[0] != '\0'; ++fmt ) {
      switch ( fmt[0] ) {
        case 'c': ADD_CFMT( CONST );    break;
        case 'i': ADD_CFMT( INT );      break;
        case 'l': ADD_CFMT( LONG );     break;
        case 's': ADD_CFMT( STATIC );   break;
        case 't': ADD_CFMT( SIZE_T );   break;
        case 'u': ADD_CFMT( UNSIGNED ); break;
        default :
          PMESSAGE_EXIT( EX_USAGE,
            "'%c': invalid C format for %s;"
            " must be one of: [cilstu]\n",
            *fmt, format_opt( 'C', opt_buf, sizeof opt_buf )
          );
      } // switch
    } // for
    if ( (c_fmt & CFMT_SIZE_T) != 0 &&
         (c_fmt & (CFMT_INT | CFMT_LONG | CFMT_UNSIGNED)) != 0 ) {
      PMESSAGE_EXIT( EX_USAGE,
        "\"%s\": invalid C format for %s:"
        " 't' and [ilu] are mutually exclusive\n",
        s, format_opt( 'C', opt_buf, sizeof opt_buf )
      );
    }
  }
  return c_fmt;

dup_format:
  PMESSAGE_EXIT( EX_USAGE,
    "\"%s\": invalid C format for %s:"
    " '%c' specified more than once\n",
    s, format_opt( 'C', opt_buf, sizeof opt_buf ), *fmt
  );
}

#undef ADD_CFMT

/**
 * Parses a Unicode code-point value.
 *
 * @param s The NULL-terminated string to parse.  Allows for strings of the
 * form:
 *  + X: a single character.
 *  + NN: two-or-more decimal digits.
 *  + 0xN, u+N, or U+N: one-or-more hexadecimal digits.
 * @return Returns the Unicode code-point value
 * or prints an error message and exits if \a s is invalid.
 */
AD_WARN_UNUSED_RESULT
static char32_t parse_codepoint( char const *s ) {
  assert( s != NULL );

  if ( s[0] != '\0' && s[1] == '\0' )   // assume single-char ASCII
    return STATIC_CAST(char32_t, s[0]);

  char const *const s0 = s;
  if ( (s[0] == 'U' || s[0] == 'u') && s[1] == '+' ) {
    // convert [uU]+NNNN to 0xNNNN so strtoull() will grok it
    char *const t = (char*)free_later( check_strdup( s ) );
    s = (char*)memcpy( t, "0x", 2 );
  }
<<<<<<< HEAD
  uint64_t const cp = parse_ull( s );
  if ( cp_is_valid( cp ) )
    return STATIC_CAST(char32_t, cp);
=======
  unsigned long long const cp_candidate = parse_ull( s );
  if ( cp_is_valid( cp_candidate ) )
    return STATIC_CAST(codepoint_t, cp_candidate);
>>>>>>> 40edb42b

  char opt_buf[ OPT_BUF_SIZE ];
  PMESSAGE_EXIT( EX_USAGE,
    "\"%s\": invalid Unicode code-point for %s\n",
    s0, format_opt( 'U', opt_buf, sizeof opt_buf )
  );
}

/**
 * Parses a color "when" value.
 *
 * @param when The NULL-terminated "when" string to parse.
 * @return Returns the associated \c color_when_t
 * or prints an error message and exits if \a when is invalid.
 */
AD_WARN_UNUSED_RESULT
static color_when_t parse_color_when( char const *when ) {
  struct colorize_map {
    char const   *map_when;
    color_when_t  map_colorization;
  };
  typedef struct colorize_map colorize_map_t;

  static colorize_map_t const COLORIZE_MAP[] = {
    { "always",    COLOR_ALWAYS   },
    { "auto",      COLOR_ISATTY   },    // grep compatibility
    { "isatty",    COLOR_ISATTY   },    // explicit synonym for auto
    { "never",     COLOR_NEVER    },
    { "not_file",  COLOR_NOT_FILE },    // !ISREG( stdout )
    { "not_isreg", COLOR_NOT_FILE },    // synonym for not_isfile
    { "tty",       COLOR_ISATTY   },    // synonym for isatty
    { NULL,        COLOR_NEVER    }
  };

  assert( when != NULL );
  size_t names_buf_size = 1;            // for trailing NULL

  for ( colorize_map_t const *m = COLORIZE_MAP; m->map_when != NULL; ++m ) {
    if ( strcasecmp( when, m->map_when ) == 0 )
      return m->map_colorization;
    // sum sizes of names in case we need to construct an error message
    names_buf_size += strlen( m->map_when ) + 2 /* ", " */;
  } // for

  // name not found: construct valid name list for an error message
  char *const names_buf = (char*)free_later( MALLOC( char, names_buf_size ) );
  char *pnames = names_buf;
  for ( colorize_map_t const *m = COLORIZE_MAP; m->map_when != NULL; ++m ) {
    if ( pnames > names_buf ) {
      strcpy( pnames, ", " );
      pnames += 2;
    }
    strcpy( pnames, m->map_when );
    pnames += strlen( m->map_when );
  } // for

  char opt_buf[ OPT_BUF_SIZE ];
  PMESSAGE_EXIT( EX_USAGE,
    "\"%s\": invalid value for %s; must be one of:\n\t%s\n",
    when, format_opt( 'c', opt_buf, sizeof opt_buf ), names_buf
  );
}

/**
 * Parses the option for \c --group-by/-g.
 *
 * @param s The NULL-terminated string to parse.
 * @return Returns the group-by value
 * or prints an error message and exits if the value is invalid.
 */
AD_WARN_UNUSED_RESULT
static unsigned parse_group_by( char const *s ) {
  unsigned long long const group_by = parse_ull( s );
  switch ( group_by ) {
    case 1:
    case 2:
    case 4:
    case 8:
    case 16:
    case 32:
      return STATIC_CAST(unsigned, group_by);
  } // switch
  char opt_buf[ OPT_BUF_SIZE ];
  PMESSAGE_EXIT( EX_USAGE,
    "\"%" PRIu64 "\": invalid value for %s;"
    " must be one of: 1, 2, 4, 8, 16, or 32\n",
    group_by, format_opt( 'g', opt_buf, sizeof opt_buf )
  );
}

/**
 * Parses a UTF-8 "when" value.
 *
 * @param when The NULL-terminated "when" string to parse.
 * @return Returns the associated \c utf8_when_t
 * or prints an error message and exits if \a when is invalid.
 */
AD_WARN_UNUSED_RESULT
static utf8_when_t parse_utf8_when( char const *when ) {
  struct utf8_map {
    char const *map_when;
    utf8_when_t map_utf8;
  };
  typedef struct utf8_map utf8_map_t;

  static utf8_map_t const UTF8_MAP[] = {
    { "always",   UTF8_ALWAYS   },
    { "auto",     UTF8_ENCODING },
    { "encoding", UTF8_ENCODING },      // explicit synonym for auto
    { "never",    UTF8_NEVER    },
    { NULL,       UTF8_NEVER    }
  };

  assert( when != NULL );
  size_t names_buf_size = 1;            // for trailing NULL

  for ( utf8_map_t const *m = UTF8_MAP; m->map_when != NULL; ++m ) {
    if ( strcasecmp( when, m->map_when ) == 0 )
      return m->map_utf8;
    // sum sizes of names in case we need to construct an error message
    names_buf_size += strlen( m->map_when ) + 2 /* ", " */;
  } // for

  // name not found: construct valid name list for an error message
  char *const names_buf = (char*)free_later( MALLOC( char, names_buf_size ) );
  char *pnames = names_buf;
  for ( utf8_map_t const *m = UTF8_MAP; m->map_when != NULL; ++m ) {
    if ( pnames > names_buf ) {
      strcpy( pnames, ", " );
      pnames += 2;
    }
    strcpy( pnames, m->map_when );
    pnames += strlen( m->map_when );
  } // for

  char opt_buf[ OPT_BUF_SIZE ];
  PMESSAGE_EXIT( EX_USAGE,
    "\"%s\": invalid value for %s; must be one of:\n\t%s\n",
    when, format_opt( 'u', opt_buf, sizeof opt_buf ), names_buf
  );
}

/**
 * Prints the usage message to standard error and exits.
 */
AD_NORETURN
static void usage( void ) {
  printf(
"usage: " PACKAGE " [options] [+offset] [infile [outfile]]\n"
"       " PACKAGE " -r [-dho] [infile [outfile]]\n"
"       " PACKAGE " -H\n"
"       " PACKAGE " -V\n"
"options:\n"
"  --big-endian=NUM         (-E)  Search for big-endian number.\n"
"  --bits=NUM               (-b)  Number size in bits: 8-64 [default: auto].\n"
"  --bytes=NUM              (-B)  Number size in bytes: 1-8 [default: auto].\n"
"  --c-array=FMT            (-C)  Dump bytes as a C array.\n"
"  --color=WHEN             (-c)  When to colorize output [default: not_file].\n"
"  --decimal                (-d)  Print offsets in decimal.\n"
"  --group-by=NUM           (-g)  Group bytes by 1/2/4/8/16/32 [default: %u].\n"
"  --help                   (-H)  Print this help and exit.\n"
"  --hexadecimal            (-h)  Print offsets in hexadecimal [default].\n"
"  --ignore-case            (-i)  Ignore case for string searches.\n"
"  --little-endian=NUM      (-e)  Search for little-endian number.\n"
"  --matching-only          (-m)  Only dump rows having matches.\n"
"  --max-bytes=NUM          (-N)  Dump max number of bytes [default: unlimited].\n"
"  --max-lines=NUM          (-L)  Dump max number of lines [default: unlimited].\n"
"  --no-ascii               (-A)  Suppress printing the ASCII part.\n"
"  --no-offsets             (-O)  Suppress printing offsets.\n"
"  --octal                  (-o)  Print offsets in octal.\n"
"  --plain                  (-P)  Dump in plain format; same as: -AOg32.\n"
"  --printing-only          (-p)  Only dump rows having printable characters.\n"
"  --reverse                (-r)  Reverse from dump back to binary.\n"
"  --skip-bytes=NUM         (-j)  Jump to offset before dumping [default: 0].\n"
"  --string=STR             (-s)  Search for string.\n"
"  --string-ignore-case=STR (-S)  Search for case-insensitive string.\n"
"  --total-matches          (-t)  Additionally print total number of matches.\n"
"  --total-matches-only     (-T)  Only print total number of matches.\n"
"  --utf8-padding=NUM       (-U)  Set UTF-8 padding character [default: U+2581].\n"
"  --utf8=WHEN              (-u)  When to dump in UTF-8 [default: never].\n"
"  --verbose                (-v)  Dump repeated rows also.\n"
"  --version                (-V)  Print version and exit.\n"
    , GROUP_BY_DEFAULT
  );
  exit( EX_USAGE );
}

////////// extern functions ///////////////////////////////////////////////////

char const* get_offset_fmt_english( void ) {
  switch ( opt_offset_fmt ) {
    case OFMT_NONE: return "none";
    case OFMT_DEC : return "decimal";
    case OFMT_HEX : return "hexadecimal";
    case OFMT_OCT : return "octal";
  } // switch
  assert( false );
  return NULL;                          // suppress warning (never gets here)
}

char const* get_offset_fmt_format( void ) {
  static char fmt[8];                   // e.g.: "%016llX"
  if ( fmt[0] == '\0' ) {
    switch ( opt_offset_fmt ) {
      case OFMT_NONE:
        strcpy( fmt, "%00" );
        break;
      case OFMT_DEC:
        sprintf( fmt, "%%0%zu" PRIu64, get_offset_width() );
        break;
      case OFMT_HEX:
        sprintf( fmt, "%%0%zu" PRIX64, get_offset_width() );
        break;
      case OFMT_OCT:
        sprintf( fmt, "%%0%zu" PRIo64, get_offset_width() );
        break;
      default:
        assert( false );
    } // switch
  }
  return fmt;
}

size_t get_offset_width( void ) {
  return  (opt_group_by == 1 && opt_print_ascii) ||
          (row_bytes > ROW_BYTES_DEFAULT && !opt_print_ascii) ?
      OFFSET_WIDTH_MIN : OFFSET_WIDTH_MAX;
}

void parse_options( int argc, char *argv[] ) {
  color_when_t  color_when = COLOR_WHEN_DEFAULT;
  size_t        max_lines = 0;
  bool          print_version = false;
  size_t        size_in_bits = 0, size_in_bytes = 0;
  char32_t      utf8_pad = 0;
  utf8_when_t   utf8_when = UTF8_WHEN_DEFAULT;

  me = basename( argv[0] );
  opterr = 1;

  for ( ;; ) {
    int const opt = getopt_long( argc, argv, SHORT_OPTS, LONG_OPTS, NULL );
    if ( opt == -1 )
      break;
    SET_OPTION( opt );
    switch ( opt ) {
      case 'A': opt_print_ascii = false;                                break;
      case 'b': size_in_bits = parse_ull( optarg );                     break;
      case 'B': size_in_bytes = parse_ull( optarg );                    break;
      case 'c': color_when = parse_color_when( optarg );                break;
      case 'C': opt_c_fmt = parse_c_fmt( optarg );                      break;
      case 'd': opt_offset_fmt = OFMT_DEC;                              break;
      case 'e':
      case 'E': search_number = parse_ull( optarg );
                search_endian = opt == 'E' ? ENDIAN_BIG: ENDIAN_LITTLE; break;
      case 'g': opt_group_by = parse_group_by( optarg );                break;
      case 'h': opt_offset_fmt = OFMT_HEX;                              break;
   // case 'H': usage();                // default case handles this
      case 'S': search_buf = (char*)free_later( check_strdup( optarg ) );
                AD_FALLTHROUGH;
      case 'i': opt_case_insensitive = true;                            break;
      case 'j': fin_offset += (off_t)parse_offset( optarg );            break;
      case 'L': max_lines = parse_ull( optarg );                        break;
      case 'm': opt_only_matching = true;                               break;
      case 'N': opt_max_bytes = parse_offset( optarg );                 break;
      case 'o': opt_offset_fmt = OFMT_OCT;                              break;
      case 'O': opt_offset_fmt = OFMT_NONE;                             break;
      case 'p': opt_only_printing = true;                               break;
      case 'P': opt_group_by = ROW_BYTES_MAX;
                opt_offset_fmt = OFMT_NONE;
                opt_print_ascii = false;
                break;
      case 'r': opt_reverse = true;                                     break;
      case 's': search_buf = (char*)free_later( check_strdup( optarg ) );
                                                                        break;
      case 't': opt_matches = MATCHES_ALSO_PRINT;                       break;
      case 'T': opt_matches = MATCHES_ONLY_PRINT;                       break;
      case 'u': utf8_when = parse_utf8_when( optarg );                  break;
      case 'U': utf8_pad = parse_codepoint( optarg );                   break;
      case 'v': opt_verbose = true;                                     break;
      case 'V': print_version = true;                                   break;
      default : usage();
    } // switch
  } // for
  argc -= optind;
  argv += optind - 1;

  // handle special case of +offset option
  if ( argc && *argv[1] == '+' ) {
    fin_offset += (off_t)parse_offset( argv[1] );
    --argc;
    ++argv;
  }

  // check for mutually exclusive options
  check_mutually_exclusive( "b", "B" );
  check_mutually_exclusive( "C", "ceEgimpsStTuUv" );
  check_mutually_exclusive( "d", "hoOP" );
  check_mutually_exclusive( "eE", "sS" );
  check_mutually_exclusive( "g", "P" );
  check_mutually_exclusive( "L", "N" );
  check_mutually_exclusive( "mp", "v" );
  check_mutually_exclusive( "r", "AbBcCeEgimLNOpPsStTuUv" );
  check_mutually_exclusive( "t", "T" );
  check_mutually_exclusive( "V", "AbBcCdeEghHijmLNoOpPrsStTuUv" );

  // check for options that require other options
  check_required( "bB", "eE" );
  check_required( "i", "s" );
  check_required( "mtT", "eEsS" );
  check_required( "U", "u" );

  if ( print_version ) {
    PRINT_ERR( "%s\n", PACKAGE_STRING );
    exit( EX_OK );
  }

  char opt_buf[ OPT_BUF_SIZE ];

  if ( GAVE_OPTION( 'b' ) ) {
    if ( size_in_bits % 8 != 0 || size_in_bits > 64 )
      PMESSAGE_EXIT( EX_USAGE,
        "\"%zu\": invalid value for %s;"
        " must be a multiple of 8 in 8-64\n",
        size_in_bits, format_opt( 'b', opt_buf, sizeof opt_buf )
      );
    search_len = size_in_bits * 8;
    check_number_size( size_in_bits, int_len( search_number ) * 8, 'b' );
  }

  if ( GAVE_OPTION( 'B' ) ) {
    if ( size_in_bytes > 8 )
      PMESSAGE_EXIT( EX_USAGE,
        "\"%zu\": invalid value for %s; must be in 1-8\n",
        size_in_bytes, format_opt( 'B', opt_buf, sizeof opt_buf )
      );
    search_len = size_in_bytes;
    check_number_size( size_in_bytes, int_len( search_number ), 'B' );
  }

  if ( opt_case_insensitive )
    tolower_s( search_buf );

  if ( opt_group_by > row_bytes )
    row_bytes = opt_group_by;

  if ( max_lines > 0 )
    opt_max_bytes = max_lines * row_bytes;

  fin  = stdin;
  fout = stdout;

  switch ( argc ) {
    case 2:                             // infile & outfile
      fout_path = argv[2];
      if ( strcmp( fout_path, "-" ) != 0 ) {
        //
        // We can't use fopen(3) because there's no mode that specifies opening
        // a file for writing and NOT truncating it to zero length if it
        // exists.
        //
        // Hence we have to use open(2) first so we can specify only O_WRONLY
        // and O_CREAT but not O_TRUNC, then use fdopen(3) to wrap a FILE
        // around it.
        //
        fout = fdopen( check_open( fout_path, O_WRONLY | O_CREAT, 0 ), "w" );
      }
      AD_FALLTHROUGH;

    case 1:                             // infile only
      fin_path = argv[1];
      AD_FALLTHROUGH;

    case 0:
      if ( strcmp( fin_path, "-" ) == 0 )
        fskip( (size_t)fin_offset, stdin );
      else
        fin = check_fopen( fin_path, "r", fin_offset );
      break;

    default:
      usage();
  } // switch

  colorize = should_colorize( color_when );
  if ( colorize ) {
    if ( !(parse_grep_colors( getenv( "AD_COLORS"   ) )
        || parse_grep_colors( getenv( "GREP_COLORS" ) )
        || parse_grep_color ( getenv( "GREP_COLOR"  ) )) ) {
      AD_IGNORE_RV( parse_grep_colors( COLORS_DEFAULT ) );
    }
  }

  opt_utf8 = should_utf8( utf8_when );
  if ( utf8_pad ) {
    static char utf8_pad_buf[ UTF8_LEN_MAX + 1 /*NULL*/ ];
    (void)utf32_8( utf8_pad, utf8_pad_buf );
    opt_utf8_pad = utf8_pad_buf;
  }
}

///////////////////////////////////////////////////////////////////////////////
/* vim:set et sw=2 ts=2: */<|MERGE_RESOLUTION|>--- conflicted
+++ resolved
@@ -319,15 +319,9 @@
     char *const t = (char*)free_later( check_strdup( s ) );
     s = (char*)memcpy( t, "0x", 2 );
   }
-<<<<<<< HEAD
-  uint64_t const cp = parse_ull( s );
-  if ( cp_is_valid( cp ) )
-    return STATIC_CAST(char32_t, cp);
-=======
   unsigned long long const cp_candidate = parse_ull( s );
   if ( cp_is_valid( cp_candidate ) )
-    return STATIC_CAST(codepoint_t, cp_candidate);
->>>>>>> 40edb42b
+    return STATIC_CAST(char32_t, cp_candidate);
 
   char opt_buf[ OPT_BUF_SIZE ];
   PMESSAGE_EXIT( EX_USAGE,
