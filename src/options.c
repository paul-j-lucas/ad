/*
**      ad -- ASCII dump
**      src/options.c
**
**      Copyright (C) 2015-2024  Paul J. Lucas
**
**      This program is free software: you can redistribute it and/or modify
**      it under the terms of the GNU General Public License as published by
**      the Free Software Foundation, either version 3 of the License, or
**      (at your option) any later version.
**
**      This program is distributed in the hope that it will be useful,
**      but WITHOUT ANY WARRANTY; without even the implied warranty of
**      MERCHANTABILITY or FITNESS FOR A PARTICULAR PURPOSE.  See the
**      GNU General Public License for more details.
**
**      You should have received a copy of the GNU General Public License
**      along with this program.  If not, see <http
*/

/**
 * @file
 * Defines global variables and functions for **ad** options.
 */

// local
#include "pjl_config.h"                 /* must go first */
#include "ad.h"
#include "color.h"
#include "lexer.h"
#include "options.h"
#include "parser.h"
#include "unicode.h"

/// @cond DOXYGEN_IGNORE

// standard
#include <assert.h>
#include <ctype.h>                      /* for islower(), toupper() */
#include <fcntl.h>                      /* for O_CREAT, O_RDONLY, O_WRONLY */
#include <inttypes.h>                   /* for PRIu64, etc. */
#ifdef HAVE_LANGINFO_H
#include <langinfo.h>
#endif /* HAVE_LANGINFO_H */
#ifdef HAVE_LOCALE_H
#include <locale.h>
#endif /* HAVE_LOCALE_H */
#include <stddef.h>                     /* for size_t */
#include <stdio.h>                      /* for fdopen() */
#include <stdlib.h>                     /* for exit() */
#include <string.h>                     /* for str...() */
#include <sys/stat.h>                   /* for fstat() */
#include <sys/types.h>
#include <sysexits.h>
#include <unistd.h>                     /* for close(2), STDOUT_FILENO */
#include <string.h>

// Undefine these since they clash with our command-line options.
#ifdef BIG_ENDIAN
# undef BIG_ENDIAN
#endif /* BIG_ENDIAN */
#ifdef LITTLE_ENDIAN
# undef LITTLE_ENDIAN
#endif /* LITTLE_ENDIAN */

// in ascending option character ASCII order; sort using: sort -bdfk3
#define OPT_NO_ASCII            A
#define OPT_BITS                b
#define OPT_BYTES               B
#define OPT_COLOR               c
#define OPT_C_ARRAY             C
#define OPT_DEBUG               D
#define OPT_DECIMAL             d
#define OPT_BIG_ENDIAN          E
#define OPT_LITTLE_ENDIAN       e
#define OPT_FORMAT              f
#define OPT_GROUP_BY            g
#define OPT_HELP                h
#define OPT_HOST_ENDIAN         H
#define OPT_IGNORE_CASE         i
#define OPT_SKIP_BYTES          j
#define OPT_MAX_LINES           L
#define OPT_MATCHING_ONLY       m
#define OPT_STRINGS             n
#define OPT_MAX_BYTES           N
#define OPT_NO_OFFSETS          O
#define OPT_OCTAL               o
#define OPT_PLAIN               P
#define OPT_PRINTING_ONLY       p
#define OPT_REVERSE             r
#define OPT_STRING              s
#define OPT_STRINGS_OPTS        S
#define OPT_TOTAL_MATCHES       t
#define OPT_TOTAL_MATCHES_ONLY  T
#define OPT_UTF8                u
#define OPT_UTF8_PADDING        U
#define OPT_VERSION             v
#define OPT_VERBOSE             V
#define OPT_HEXADECIMAL         x

/// Command-line option character as a character literal.
#define COPT(X)                   CHARIFY(OPT_##X)

/// Command-line option character as a single-character string literal.
#define SOPT(X)                   STRINGIFY(OPT_##X)

/// Command-line short option as a parenthesized, dashed string literal for the
/// usage message.
#define UOPT(X)                   " (-" SOPT(X) ") "

/// @endcond

/**
 * @addtogroup ad-options-group
 * @{
 */

///////////////////////////////////////////////////////////////////////////////

/**
 * An unsigned integer literal of \a N `0xF`s, e.g., <code>%NF(3)</code> =
 * `0xFFF`.
 *
 * @param N The number of `0xF`s of the literal in the range [1,16].
 * @return Returns said literal.
 */
#define NF(N)                     (~0ull >> ((sizeof(long long)*2 - (N)) * 4))

#define OPT_BUF_SIZE        32          /**< Maximum size for an option. */

///////////////////////////////////////////////////////////////////////////////

/**
 * When to dump in UTF-8.
 */
enum utf8_when {
  UTF8_NEVER,                           ///< Never dump in UTF-8.
  UTF8_ENCODING,                        ///< Dump in UTF-8 only if encoding is.
  UTF8_ALWAYS                           ///< Always dump in UTF-8.
};
typedef enum utf8_when utf8_when_t;

/// @cond DOXYGEN_IGNORE
/// Otherwise Doxygen generates two entries.

// option extern variable definitions
<<<<<<< HEAD
ad_debug_t      opt_ad_debug;
=======
ad_carray_t     opt_carray;
>>>>>>> 85833102
bool            opt_case_insensitive;
color_when_t    opt_color_when = COLOR_WHEN_DEFAULT;
unsigned        opt_group_by = GROUP_BY_DEFAULT;
size_t          opt_max_bytes = SIZE_MAX;
ad_matches_t    opt_matches;
ad_offsets_t    opt_offsets = OFFSETS_HEX;
bool            opt_only_matching;
bool            opt_only_printing;
bool            opt_print_ascii = true;
bool            opt_reverse;
char           *opt_search_buf;
endian_t        opt_search_endian;
size_t          opt_search_len;
bool            opt_strings;
ad_strings_t    opt_strings_opts = STRINGS_NEWLINE
                                 | STRINGS_NULL
                                 | STRINGS_SPACE
                                 | STRINGS_TAB ;
bool            opt_utf8;
char const     *opt_utf8_pad = "\xE2\x96\xA1"; /* U+25A1: "white square" */
bool            opt_verbose;

/// @endcond

/**
 * Command-line options.
 */
static struct option const OPTIONS[] = {
  { "bits",               required_argument,  NULL, COPT(BITS)                },
  { "bytes",              required_argument,  NULL, COPT(BYTES)               },
  { "color",              required_argument,  NULL, COPT(COLOR)               },
  { "c-array",            optional_argument,  NULL, COPT(C_ARRAY)             },
  { "debug",              no_argument,        NULL, COPT(DEBUG)               },
  { "decimal",            no_argument,        NULL, COPT(DECIMAL)             },
  { "little-endian",      required_argument,  NULL, COPT(LITTLE_ENDIAN)       },
  { "format",             required_argument,  NULL, COPT(FORMAT)              },
  { "big-endian",         required_argument,  NULL, COPT(BIG_ENDIAN)          },
  { "group-by",           required_argument,  NULL, COPT(GROUP_BY)            },
  { "help",               no_argument,        NULL, COPT(HELP)                },
  { "hexadecimal",        no_argument,        NULL, COPT(HEXADECIMAL)         },
  { "ignore-case",        no_argument,        NULL, COPT(IGNORE_CASE)         },
  { "skip-bytes",         required_argument,  NULL, COPT(SKIP_BYTES)          },
  { "max-lines",          required_argument,  NULL, COPT(MAX_LINES)           },
  { "matching-only",      no_argument,        NULL, COPT(MATCHING_ONLY)       },
  { "max-bytes",          required_argument,  NULL, COPT(MAX_BYTES)           },
  { "no-ascii",           no_argument,        NULL, COPT(NO_ASCII)            },
  { "no-offsets",         no_argument,        NULL, COPT(NO_OFFSETS)          },
  { "octal",              no_argument,        NULL, COPT(OCTAL)               },
  { "printable-only",     no_argument,        NULL, COPT(PRINTING_ONLY)       },
  { "plain",              no_argument,        NULL, COPT(PLAIN)               },
  { "reverse",            no_argument,        NULL, COPT(REVERSE)             },
  { "revert",             no_argument,        NULL, COPT(REVERSE)             },
  { "string",             required_argument,  NULL, COPT(STRING)              },
  { "strings",            optional_argument,  NULL, COPT(STRINGS)             },
  { "strings-opts",       required_argument,  NULL, COPT(STRINGS_OPTS)        },
  { "total-matches",      no_argument,        NULL, COPT(TOTAL_MATCHES)       },
  { "total-matches-only", no_argument,        NULL, COPT(TOTAL_MATCHES_ONLY)  },
  { "utf8",               required_argument,  NULL, COPT(UTF8)                },
  { "utf8-padding",       required_argument,  NULL, COPT(UTF8_PADDING)        },
  { "verbose",            no_argument,        NULL, COPT(VERBOSE)             },
  { "version",            no_argument,        NULL, COPT(VERSION)             },
  { NULL,                 0,                  NULL, 0                         }
};

// local variable definitions
static bool         opts_given[ 128 ];

/**
 * The number to search for, if any.
 *
 * @remarks The bytes comprising the number are rearranged according to \ref
 * opt_search_endian.
 */
static uint64_t     search_number;

// local functions
static void         set_all_or_none( char const**, char const* );
NODISCARD
static char const*  opt_format( char, char[const], size_t ),
                 *  opt_get_long( char );

/////////// local functions ///////////////////////////////////////////////////

/**
 * Checks that no options were given that are among the two given mutually
 * exclusive sets of short options.
 * Prints an error message and exits if any such options are found.
 *
 * @param opts1 The first set of short options.
 * @param opts2 The second set of short options.
 */
static void check_mutually_exclusive( char const *opts1, char const *opts2 ) {
  assert( opts1 != NULL );
  assert( opts2 != NULL );

  unsigned gave_count = 0;
  char const *opt = opts1;
  char gave_opt1 = '\0';

  for ( unsigned i = 0; i < 2; ++i ) {
    for ( ; *opt != '\0'; ++opt ) {
      if ( opts_given[ STATIC_CAST( char8_t, *opt ) ] ) {
        if ( ++gave_count > 1 ) {
          char const gave_opt2 = *opt;
          char opt1_buf[ OPT_BUF_SIZE ];
          char opt2_buf[ OPT_BUF_SIZE ];
          fatal_error( EX_USAGE,
            "%s and %s are mutually exclusive\n",
            opt_format( gave_opt1, opt1_buf, sizeof opt1_buf ),
            opt_format( gave_opt2, opt2_buf, sizeof opt2_buf  )
          );
        }
        gave_opt1 = *opt;
        break;
      }
    } // for
    if ( gave_count == 0 )
      break;
    opt = opts2;
  } // for
}

/**
 * Checks that the number of bits or bytes given for \ref search_number are
 * sufficient to contain it: if not, prints an error message and exits if \a
 * given_size &lt; \a actual_size.
 *
 * @param given_size The given size in bits or bytes.
 * @param actual_size The actual size of \ref search_number in bits or bytes.
 * @param opt The short option used to specify \a given_size.
 */
static void check_number_size( size_t given_size, size_t actual_size,
                               char opt ) {
  if ( given_size < actual_size ) {
    char opt_buf[ OPT_BUF_SIZE ];
    fatal_error( EX_USAGE,
      "\"%zu\": value for %s is too small for \"%" PRIu64 "\";"
      " must be at least %zu\n",
      given_size, opt_format( opt, opt_buf, sizeof opt_buf ),
      search_number, actual_size
    );
  }
}

/**
 * For each option in \a opts that was given, checks that at least one of
 * \a req_opts was also given.
 * If not, prints an error message and exits.
 *
 * @param opts The set of short options.
 * @param req_opts The set of required options for \a opts.
 */
static void check_required( char const *opts, char const *req_opts ) {
  assert( opts != NULL );
  assert( opts[0] != '\0' );
  assert( req_opts != NULL );
  assert( req_opts[0] != '\0' );

  for ( char const *opt = opts; *opt; ++opt ) {
    if ( opts_given[ STATIC_CAST( char8_t, *opt ) ] ) {
      for ( char const *req_opt = req_opts; req_opt[0] != '\0'; ++req_opt )
        if ( opts_given[ STATIC_CAST( char8_t, *req_opt ) ] )
          return;
      char opt_buf[ OPT_BUF_SIZE ];
      bool const reqs_multiple = req_opts[1] != '\0';
      fatal_error( EX_USAGE,
        "%s requires %sthe -%s option%s to be given also\n",
        opt_format( *opt, opt_buf, sizeof opt_buf ),
        (reqs_multiple ? "one of " : ""),
        req_opts, (reqs_multiple ? "s" : "")
      );
    }
  } // for
}

/**
 * Gets the minimum number of bytes required to contain the given `uint64_t`
 * value.
 *
 * @param n The number to get the number of bytes for.
 * @return Returns the minimum number of bytes required to contain \a n
 * in the range [1,8].
 */
NODISCARD
static unsigned int_len( uint64_t n ) {
  return n <= NF(8) ?
    (n <= NF( 4) ? (n <= NF( 2) ? 1 : 2) : (n <= NF( 6) ? 3 : 4)) :
    (n <= NF(12) ? (n <= NF(10) ? 5 : 6) : (n <= NF(14) ? 7 : 8));
}

/**
 * Makes the `optstring` (short option) equivalent of \a opts for the third
 * argument of `getopt_long()`.
 *
 * @param opts An array of options to make the short option string from.  Its
 * last element must be all zeros.
 * @return Returns the `optstring` for the third argument of `getopt_long()`.
 * The caller is responsible for freeing it.
 */
NODISCARD
static char const* make_short_opts( struct option const opts[static const 2] ) {
  // pre-flight to calculate string length
  size_t len = 1;                       // for leading ':'
  for ( struct option const *opt = opts; opt->name != NULL; ++opt ) {
    assert( opt->has_arg >= 0 && opt->has_arg <= 2 );
    len += 1 + STATIC_CAST( unsigned, opt->has_arg );
  } // for

  char *const short_opts = MALLOC( char, len + 1/*\0*/ );
  char *s = short_opts;

  *s++ = ':';                           // return missing argument as ':'
  for ( struct option const *opt = opts; opt->name != NULL; ++opt ) {
    assert( opt->val > 0 && opt->val < 128 );
    *s++ = STATIC_CAST( char, opt->val );
    switch ( opt->has_arg ) {
      case optional_argument:
        *s++ = ':';
        FALLTHROUGH;
      case required_argument:
        *s++ = ':';
    } // switch
  } // for
  *s = '\0';

  return short_opts;
}

/**
 * Formats an option as <code>[--%s/]-%c</code> where \c %s is the long option
 * (if any) and %c is the short option.
 *
 * @param short_opt The short option (along with its corresponding long option,
 * if any) to format.
 * @param buf The buffer to use.
 * @param size The size of \a buf.
 * @return Returns \a buf.
 */
NODISCARD
static char const* opt_format( char short_opt, char buf[const], size_t size ) {
  char const *const long_opt = opt_get_long( short_opt );
  snprintf(
    buf, size, "%s%s%s-%c",
    *long_opt ? "--" : "", long_opt, *long_opt ? "/" : "", short_opt
  );
  return buf;
}

/**
 * Gets the corresponding name of the long option for the given short option.
 *
 * @param short_opt The short option to get the corresponding long option for.
 * @return Returns the said option or the empty string if none.
 */
NODISCARD
static char const* opt_get_long( char short_opt ) {
  FOREACH_CLI_OPTION( opt ) {
    if ( opt->val == short_opt )
      return opt->name;
  } // for
  return "";
}

/// @cond DOXYGEN_IGNORE
#define ADD_CARRAY(F) BLOCK( \
  if ( (carray & CARRAY_##F) != CARRAY_NONE ) goto dup_format; carray |= CARRAY_##F; )
/// @endcond

/**
 * Parses a C array format value.
 *
 * @param carray_format The NULL-terminated string to parse that may contain
 * exactly zero or one of each of the letters \c cilstu in any order; or NULL
 * for none.
 * @return Returns the corresponding \ref ad_carray or prints an error message
 * and exits if \a carray_format is invalid.
 */
NODISCARD
static ad_carray_t parse_carray( char const *carray_format ) {
  ad_carray_t carray = CARRAY_DEFAULT;
  char const *s;
  char opt_buf[ OPT_BUF_SIZE ];

  if ( carray_format != NULL && carray_format[0] != '\0' ) {
    for ( s = carray_format; *s != '\0'; ++s ) {
      switch ( *s ) {
        case '8': ADD_CARRAY( CHAR8_T );  break;
        case 'c': ADD_CARRAY( CONST );    break;
        case 'i': ADD_CARRAY( INT );      break;
        case 'l': ADD_CARRAY( LONG );     break;
        case 's': ADD_CARRAY( STATIC );   break;
        case 't': ADD_CARRAY( SIZE_T );   break;
        case 'u': ADD_CARRAY( UNSIGNED ); break;
        default :
          fatal_error( EX_USAGE,
            "'%c': invalid C format for %s;"
            " must be one of: [8cilstu]\n",
            *s, opt_format( COPT(C_ARRAY), opt_buf, sizeof opt_buf )
          );
      } // switch
    } // for
    if ( (carray & CARRAY_SIZE_T) != CARRAY_NONE &&
         (carray & CARRAY_INT_LENGTH) != CARRAY_NONE ) {
      fatal_error( EX_USAGE,
        "\"%s\": invalid C format for %s:"
        " 't' and [ilu] are mutually exclusive\n",
        carray_format, opt_format( COPT(C_ARRAY), opt_buf, sizeof opt_buf )
      );
    }
  }
  return carray;

dup_format:
  fatal_error( EX_USAGE,
    "\"%s\": invalid C format for %s:"
    " '%c' specified more than once\n",
    carray_format, opt_format( COPT(C_ARRAY), opt_buf, sizeof opt_buf ), *s
  );
}

#undef ADD_CARRAY

/**
 * Parses a Unicode code-point value.
 *
 * @param s The NULL-terminated string to parse.  Allows for strings of the
 * form:
 *  + X: a single character.
 *  + NN: two-or-more decimal digits.
 *  + 0xN, u+N, or U+N: one-or-more hexadecimal digits.
 * @return Returns the Unicode code-point value
 * or prints an error message and exits if \a s is invalid.
 */
NODISCARD
static char32_t parse_codepoint( char const *s ) {
  assert( s != NULL );

  if ( s[0] != '\0' && s[1] == '\0' )   // assume single-char ASCII
    return STATIC_CAST(char32_t, s[0]);

  char const *const s0 = s;
  if ( (s[0] == 'U' || s[0] == 'u') && s[1] == '+' ) {
    // convert [uU]+NNNN to 0xNNNN so strtoull() will grok it
    s = memcpy( check_strdup( s ), "0x", 2 );
  }
  unsigned long long const cp_candidate = parse_ull( s );
  if ( s != s0 )
    FREE( s );
  if ( cp_is_valid( cp_candidate ) )
    return STATIC_CAST(char32_t, cp_candidate);

  char opt_buf[ OPT_BUF_SIZE ];
  fatal_error( EX_USAGE,
    "\"%s\": invalid Unicode code-point for %s\n",
    s0, opt_format( COPT(UTF8_PADDING), opt_buf, sizeof opt_buf )
  );
}

/**
 * Parses a color "when" value.
 *
 * @param when The NULL-terminated "when" string to parse.
 * @return Returns the associated \c color_when_t
 * or prints an error message and exits if \a when is invalid.
 */
NODISCARD
static color_when_t parse_color_when( char const *when ) {
  struct colorize_map {
    char const   *map_when;
    color_when_t  map_colorization;
  };
  typedef struct colorize_map colorize_map_t;

  static colorize_map_t const COLORIZE_MAP[] = {
    { "always",    COLOR_ALWAYS   },
    { "auto",      COLOR_ISATTY   },    // grep compatibility
    { "isatty",    COLOR_ISATTY   },    // explicit synonym for auto
    { "never",     COLOR_NEVER    },
    { "not_file",  COLOR_NOT_FILE },    // !ISREG( stdout )
    { "not_isreg", COLOR_NOT_FILE },    // synonym for not_isfile
    { "tty",       COLOR_ISATTY   },    // synonym for isatty
  };

  assert( when != NULL );
  size_t names_buf_size = 1;            // for trailing NULL

  FOREACH_ARRAY_ELEMENT( colorize_map_t, m, COLORIZE_MAP ) {
    if ( strcasecmp( when, m->map_when ) == 0 )
      return m->map_colorization;
    // sum sizes of names in case we need to construct an error message
    names_buf_size += strlen( m->map_when ) + 2 /* ", " */;
  } // for

  // name not found: construct valid name list for an error message
  char *const names_buf = free_later( MALLOC( char, names_buf_size ) );
  char *pnames = names_buf;
  FOREACH_ARRAY_ELEMENT( colorize_map_t, m, COLORIZE_MAP ) {
    if ( pnames > names_buf ) {
      strcpy( pnames, ", " );
      pnames += 2;
    }
    strcpy( pnames, m->map_when );
    pnames += strlen( m->map_when );
  } // for

  char opt_buf[ OPT_BUF_SIZE ];
  fatal_error( EX_USAGE,
    "\"%s\": invalid value for %s; must be one of:\n\t%s\n",
    when, opt_format( COPT(COLOR), opt_buf, sizeof opt_buf ), names_buf
  );
}

/**
 * Parses the option for \c --group-by/-g.
 *
 * @param s The NULL-terminated string to parse.
 * @return Returns the group-by value
 * or prints an error message and exits if the value is invalid.
 */
NODISCARD
static unsigned parse_group_by( char const *s ) {
  unsigned long long const group_by = parse_ull( s );
  switch ( group_by ) {
    case 1:
    case 2:
    case 4:
    case 8:
    case 16:
    case 32:
      return STATIC_CAST(unsigned, group_by);
  } // switch
  char opt_buf[ OPT_BUF_SIZE ];
  fatal_error( EX_USAGE,
    "\"%llu\": invalid value for %s;"
    " must be one of: 1, 2, 4, 8, 16, or 32\n",
    group_by, opt_format( COPT(GROUP_BY), opt_buf, sizeof opt_buf )
  );
}

/**
 * Parses a string into an offset.
 * Unlike **strtoull(3)**:
 *  + Insists that \a s is non-negative.
 *  + May be followed by one of `b`, `k`, or `m`
 *    for 512-byte blocks, kilobytes, and megabytes, respectively.
 *
 * @param s The NULL-terminated string to parse.
 * @return Returns the parsed offset only if \a s is a non-negative number or
 * prints an error message and exits if there was an error.
 */
NODISCARD
static off_t parse_offset( char const *s ) {
  SKIP_WS( s );
  if ( unlikely( s[0] == '\0' || s[0] == '-' ) )
    goto error;                         // strtoull(3) wrongly allows '-'

  { // local scope
    char *end = NULL;
    errno = 0;
    unsigned long long n = strtoull( s, &end, 0 );
    if ( unlikely( errno != 0 || end == s ) )
      goto error;
    if ( end[0] != '\0' ) {             // possibly 'b', 'k', or 'm'
      if ( end[1] != '\0' )             // not a single char
        goto error;
      switch ( end[0] ) {
        case 'b': n *=         512; break;
        case 'k': n *=        1024; break;
        case 'm': n *= 1024 * 1024; break;
        default : goto error;
      } // switch
    }
    return STATIC_CAST( off_t, n );
  } // local scope

error:
  fatal_error( EX_USAGE, "\"%s\": invalid offset\n", s );
}

/**
 * Parses a `--strings-opts` value.
 *
 * @param opts_format The null-terminated string search options format to
 * parse.
 * @return Returns the corresponding \ref strings_opts or prints an error
 * message and exits if \a opts_format is invalid.
 */
NODISCARD
static ad_strings_t parse_strings_opts( char const *opts_format ) {
  set_all_or_none( &opts_format, "0w" );
  char opt_buf[ OPT_BUF_SIZE ];
  ad_strings_t opts = STRINGS_NONE;

  for ( char const *s = opts_format; *s != '\0'; ++s ) {
    switch ( *s ) {
      case '0': opts |= STRINGS_NULL;     break;
      case 'f': opts |= STRINGS_FORMFEED; break;
      case 'n': opts |= STRINGS_NEWLINE;  break;
      case 'r': opts |= STRINGS_RETURN;   break;
      case 's': opts |= STRINGS_SPACE;    break;
      case 't': opts |= STRINGS_TAB;      break;
      case 'v': opts |= STRINGS_VTAB;     break;
      case 'w': opts |= STRINGS_FORMFEED
                     |  STRINGS_NEWLINE
                     |  STRINGS_RETURN
                     |  STRINGS_SPACE
                     |  STRINGS_TAB
                     |  STRINGS_VTAB;     break;
      default :
        fatal_error( EX_USAGE,
          "'%c': invalid option for %s; must be one of: [0fnrstvw]\n",
          *s, opt_format( COPT(STRINGS_OPTS), opt_buf, sizeof opt_buf )
        );
    } // switch
  } // for

  return opts;
}

/**
 * Parses a UTF-8 "when" value.
 *
 * @param when The NULL-terminated "when" string to parse.
 * @return Returns the associated \c utf8_when_t
 * or prints an error message and exits if \a when is invalid.
 */
NODISCARD
static utf8_when_t parse_utf8_when( char const *when ) {
  struct utf8_map {
    char const *map_when;
    utf8_when_t map_utf8;
  };
  typedef struct utf8_map utf8_map_t;

  static utf8_map_t const UTF8_MAP[] = {
    { "always",   UTF8_ALWAYS   },
    { "auto",     UTF8_ENCODING },
    { "encoding", UTF8_ENCODING },      // explicit synonym for auto
    { "never",    UTF8_NEVER    },
  };

  assert( when != NULL );
  size_t names_buf_size = 1;            // for trailing NULL

  FOREACH_ARRAY_ELEMENT( utf8_map_t, m, UTF8_MAP ) {
    if ( strcasecmp( when, m->map_when ) == 0 )
      return m->map_utf8;
    // sum sizes of names in case we need to construct an error message
    names_buf_size += strlen( m->map_when ) + 2 /* ", " */;
  } // for

  // name not found: construct valid name list for an error message
  char *const names_buf = free_later( MALLOC( char, names_buf_size ) );
  char *pnames = names_buf;
  FOREACH_ARRAY_ELEMENT( utf8_map_t, m, UTF8_MAP ) {
    if ( pnames > names_buf ) {
      strcpy( pnames, ", " );
      pnames += 2;
    }
    strcpy( pnames, m->map_when );
    pnames += strlen( m->map_when );
  } // for

  char opt_buf[ OPT_BUF_SIZE ];
  fatal_error( EX_USAGE,
    "\"%s\": invalid value for %s; must be one of:\n\t%s\n",
    when, opt_format( COPT(UTF8), opt_buf, sizeof opt_buf ), names_buf
  );
}

/**
 * If \a *pformat is:
 *
 *  + `"*"`: sets \a *pformat to \a all_value.
 *  + `"-"`: sets \a *pformat to `""` (the empty string).
 *
 * Otherwise does nothing.
 *
 * @param pformat A pointer to the format string to possibly set.
 * @param all_value The "all" value for when \a *pformat is `"*"`.
 */
static void set_all_or_none( char const **pformat, char const *all_value ) {
  assert( pformat != NULL );
  assert( *pformat != NULL );
  assert( all_value != NULL );
  assert( all_value[0] != '\0' );

  if ( strcmp( *pformat, "*" ) == 0 )
    *pformat = all_value;
  else if ( strcmp( *pformat, "-" ) == 0 )
    *pformat = "";
}

/**
 * Determines whether we should dump in UTF-8.
 *
 * @param when The UTF-8 when value.
 * @return Returns `true` only if we should do UTF-8.
 */
NODISCARD
static bool should_utf8( utf8_when_t when ) {
  switch ( when ) {                     // handle easy cases
    case UTF8_ALWAYS: return true;
    case UTF8_NEVER : return false;
    default         : break;
  } // switch

#if defined( HAVE_SETLOCALE ) && defined( HAVE_NL_LANGINFO )
  setlocale( LC_CTYPE, "" );
  char const *const encoding = nl_langinfo( CODESET );
  return  strcasecmp( encoding, "utf8"  ) == 0 ||
          strcasecmp( encoding, "utf-8" ) == 0;
#else
  return false;
#endif
}

/**
 * Prints the usage message to standard error and exits.
 */
_Noreturn
static void usage( int status ) {
  fprintf( status == EX_OK ? stdout : stderr,
"usage: %s [options] [+offset] [infile [outfile]]\n"
"       %s --reverse [-" SOPT(DECIMAL) SOPT(OCTAL) SOPT(HEXADECIMAL) "] [infile [outfile]]\n"
"       %s --help\n"
"       %s --version\n"
"options:\n"
"  --big-endian=NUM      " UOPT(BIG_ENDIAN)
                          "Search for big-endian number.\n"
"  --bits=NUM            " UOPT(BITS)
                          "Number size in bits: 8-64 [default: auto].\n"
"  --bytes=NUM           " UOPT(BYTES)
                          "Number size in bytes: 1-8 [default: auto].\n"
"  --c-array=FMT         " UOPT(C_ARRAY)
                          "Dump bytes as a C array.\n"
"  --color=WHEN          " UOPT(COLOR)
                          "When to colorize output [default: not_file].\n"
"  --decimal             " UOPT(DECIMAL)
                          "Print offsets in decimal.\n"
"  --group-by=NUM        " UOPT(GROUP_BY)
                          "Group bytes by 1/2/4/8/16/32 [default: " STRINGIFY(GROUP_BY_DEFAULT) "].\n"
"  --help                " UOPT(HELP)
                          "Print this help and exit.\n"
"  --hexadecimal         " UOPT(HEXADECIMAL)
                          "Print offsets in hexadecimal [default].\n"
"  --host-endian=NUM     " UOPT(HOST_ENDIAN)
                          "Search for host-endian number.\n"
"  --ignore-case         " UOPT(IGNORE_CASE)
                          "Ignore case for string searches.\n"
"  --little-endian=NUM   " UOPT(LITTLE_ENDIAN)
                          "Search for little-endian number.\n"
"  --matching-only       " UOPT(MATCHING_ONLY)
                          "Only dump rows having matches.\n"
"  --max-bytes=NUM       " UOPT(MAX_BYTES)
                          "Dump max number of bytes [default: unlimited].\n"
"  --max-lines=NUM       " UOPT(MAX_LINES)
                          "Dump max number of lines [default: unlimited].\n"
"  --no-ascii            " UOPT(NO_ASCII)
                          "Suppress printing the ASCII part.\n"
"  --no-offsets          " UOPT(NO_OFFSETS)
                          "Suppress printing offsets.\n"
"  --octal               " UOPT(OCTAL)
                          "Print offsets in octal.\n"
"  --plain               " UOPT(PLAIN)
                          "Dump in plain format; same as: -AOg32.\n"
"  --printing-only       " UOPT(PRINTING_ONLY)
                          "Only dump rows having printable characters.\n"
"  --reverse             " UOPT(REVERSE)
                          "Reverse from dump back to binary.\n"
"  --skip-bytes=NUM      " UOPT(SKIP_BYTES)
                          "Jump to offset before dumping [default: 0].\n"
"  --string=STR          " UOPT(STRING)
                          "Search for string.\n"
"  --strings[=NUM]       " UOPT(STRINGS)
                          "Search for all strings.\n"
"  --strings-opts=OPTS   " UOPT(STRINGS_OPTS)
                          "Options for --strings matches [default: 0nst].\n"
"  --total-matches       " UOPT(TOTAL_MATCHES)
                          "Additionally print total number of matches.\n"
"  --total-matches-only  " UOPT(TOTAL_MATCHES_ONLY)
                          "Only print total number of matches.\n"
"  --utf8=WHEN           " UOPT(UTF8)
                          "When to dump in UTF-8 [default: never].\n"
"  --utf8-padding=NUM    " UOPT(UTF8_PADDING)
                          "Set UTF-8 padding character [default: U+2581].\n"
"  --verbose             " UOPT(VERBOSE)
                          "Dump repeated rows also.\n"
"  --version             " UOPT(VERSION)
                          "Print version and exit.\n"
"\n"
PACKAGE_NAME " home page: " PACKAGE_URL "\n"
"Report bugs to: " PACKAGE_BUGREPORT "\n",
    me,
    me,
    me,
    me
  );
  exit( status );
}

////////// extern functions ///////////////////////////////////////////////////

<<<<<<< HEAD
struct option const* cli_option_next( struct option const *opt ) {
  return opt == NULL ? OPTIONS : (++opt)->name == NULL ? NULL : opt;
}

char const* get_offset_fmt_english( void ) {
  switch ( opt_offset_fmt ) {
    case OFMT_NONE: return "none";
    case OFMT_DEC : return "decimal";
    case OFMT_HEX : return "hexadecimal";
    case OFMT_OCT : return "octal";
=======
char const* gets_offsets_english( void ) {
  switch ( opt_offsets ) {
    case OFFSETS_NONE: return "none";
    case OFFSETS_DEC : return "decimal";
    case OFFSETS_HEX : return "hexadecimal";
    case OFFSETS_OCT : return "octal";
>>>>>>> 85833102
  } // switch
  UNEXPECTED_INT_VALUE( opt_offsets );
}

char const* get_offsets_format( void ) {
  static char format[8];                // e.g.: "%016llX"
  if ( format[0] == '\0' ) {
    switch ( opt_offsets ) {
      case OFFSETS_NONE:
        strcpy( format, "%00" );
        break;
      case OFFSETS_DEC:
        sprintf( format, "%%0%zu" PRIu64, get_offsets_width() );
        break;
      case OFFSETS_HEX:
        sprintf( format, "%%0%zu" PRIX64, get_offsets_width() );
        break;
      case OFFSETS_OCT:
        sprintf( format, "%%0%zu" PRIo64, get_offsets_width() );
        break;
    } // switch
  }
  return format;
}

size_t get_offsets_width( void ) {
  return  (opt_group_by == 1 && opt_print_ascii) ||
          (row_bytes > ROW_BYTES_DEFAULT && !opt_print_ascii) ?
      OFFSET_WIDTH_MIN : OFFSET_WIDTH_MAX;
}

void parse_options( int argc, char const *argv[] ) {
  size_t            max_lines = 0;
  int               opt;
  char const       *opt_format_file = NULL;
  bool              opt_help = false;
  bool              opt_version = false;
  char const *const short_opts = make_short_opts( OPTIONS );
  size_t            size_in_bits = 0, size_in_bytes = 0;
  char32_t          utf8_pad = 0;
  utf8_when_t       utf8_when = UTF8_NEVER;

  opterr = 1;

  for (;;) {
    opt = getopt_long(
      argc, CONST_CAST( char**, argv ), short_opts, OPTIONS,
      /*longindex=*/NULL
    );
    if ( opt == -1 )
      break;
    switch ( opt ) {
      case COPT(BIG_ENDIAN):
        search_number = STATIC_CAST( uint64_t, parse_ull( optarg ) );
        opt_search_endian = ENDIAN_BIG;
        break;
      case COPT(BITS):
        size_in_bits = STATIC_CAST( size_t, parse_ull( optarg ) );
        break;
      case COPT(BYTES):
        size_in_bytes = STATIC_CAST( size_t, parse_ull( optarg ) );
        break;
      case COPT(C_ARRAY):
        opt_carray = parse_carray( optarg );
        break;
      case COPT(COLOR):
        opt_color_when = parse_color_when( optarg );
        break;
      case COPT(DEBUG):
        opt_ad_debug = AD_DEBUG_YES;
        break;
      case COPT(DECIMAL):
        opt_offsets = OFFSETS_DEC;
        break;
      case COPT(FORMAT):
        if ( *SKIP_WS( optarg ) == '\0' )
          goto missing_arg;
        opt_format_file = optarg;
        break;
      case COPT(GROUP_BY):
        opt_group_by = parse_group_by( optarg );
        break;
      case COPT(HELP):
        opt_help = true;
        break;
      case COPT(HEXADECIMAL):
        opt_offsets = OFFSETS_HEX;
        break;
      case COPT(HOST_ENDIAN):
        search_number = STATIC_CAST( uint64_t, parse_ull( optarg ) );
#ifdef WORDS_BIGENDIAN
        opt_search_endian = ENDIAN_BIG;
#else
        opt_search_endian = ENDIAN_LITTLE;
#endif /* WORDS_BIGENDIAN */
        break;
      case COPT(IGNORE_CASE):
        opt_case_insensitive = true;
        break;
      case COPT(LITTLE_ENDIAN):
        search_number = STATIC_CAST( uint64_t, parse_ull( optarg ) );
        opt_search_endian = ENDIAN_LITTLE;
        break;
      case COPT(MATCHING_ONLY):
        opt_only_matching = true;
        break;
      case COPT(MAX_BYTES):
        opt_max_bytes = STATIC_CAST( size_t, parse_offset( optarg ) );
        break;
      case COPT(MAX_LINES):
        max_lines = STATIC_CAST( size_t, parse_ull( optarg ) );
        break;
      case COPT(NO_ASCII):
        opt_print_ascii = false;
        break;
      case COPT(NO_OFFSETS):
        opt_offsets = OFFSETS_NONE;
        break;
      case COPT(OCTAL):
        opt_offsets = OFFSETS_OCT;
        break;
      case COPT(PLAIN):
        opt_group_by = ROW_BYTES_MAX;
        opt_offsets = OFFSETS_NONE;
        opt_print_ascii = false;
        break;
      case COPT(PRINTING_ONLY):
        opt_only_printing = true;
        break;
      case COPT(REVERSE):
        opt_reverse = true;
        break;
      case COPT(SKIP_BYTES):
        fin_offset += STATIC_CAST( off_t, parse_offset( optarg ) );
        break;
      case COPT(STRING):
        opt_search_buf = free_later( check_strdup( optarg ) );
        break;
      case COPT(STRINGS):
        opt_strings = true;
        opt_search_len = optarg != NULL ?
          STATIC_CAST( size_t, parse_ull( optarg ) ) : STRINGS_LEN_DEFAULT;
        break;
      case COPT(STRINGS_OPTS):
        opt_strings_opts = parse_strings_opts( optarg );
        opt_strings = true;
        if ( opt_search_len == 0 )
          opt_search_len = STRINGS_LEN_DEFAULT;
        break;
      case COPT(TOTAL_MATCHES):
        opt_matches = MATCHES_ALSO_PRINT;
        break;
      case COPT(TOTAL_MATCHES_ONLY):
        opt_matches = MATCHES_ONLY_PRINT;
        break;
      case COPT(UTF8):
        utf8_when = parse_utf8_when( optarg );
        break;
      case COPT(UTF8_PADDING):
        utf8_pad = parse_codepoint( optarg );
        break;
      case COPT(VERBOSE):
        opt_verbose = true;
        break;
      case COPT(VERSION):
        opt_version = true;
        break;

      case ':':
        goto missing_arg;
      case '?':
        goto invalid_opt;

      default:
        if ( isprint( opt ) )
          INTERNAL_ERROR(
            "'%c': unaccounted-for getopt_long() return value\n", opt
          );
        INTERNAL_ERROR(
          "%d: unaccounted-for getopt_long() return value\n", opt
        );
    } // switch
    opts_given[ opt ] = true;
  } // for

  FREE( short_opts );

  argc -= optind;
  argv += optind - 1;

  // handle special case of +offset option
  if ( argc > 0 && *argv[1] == '+' ) {
    fin_offset += STATIC_CAST( off_t, parse_offset( argv[1] ) );
    --argc;
    ++argv;
  }

  // check for mutually exclusive options
  check_mutually_exclusive( SOPT(BITS), SOPT(BYTES) );
  check_mutually_exclusive( SOPT(C_ARRAY),
    SOPT(BIG_ENDIAN)
    SOPT(COLOR)
    SOPT(FORMAT)
    SOPT(GROUP_BY)
    SOPT(IGNORE_CASE)
    SOPT(LITTLE_ENDIAN)
    SOPT(MATCHING_ONLY)
    SOPT(PRINTING_ONLY)
    SOPT(STRING)
    SOPT(STRINGS)
    SOPT(STRINGS_OPTS)
    SOPT(TOTAL_MATCHES)
    SOPT(TOTAL_MATCHES_ONLY)
    SOPT(UTF8)
    SOPT(UTF8_PADDING)
    SOPT(VERBOSE)
  );
  check_mutually_exclusive( SOPT(DECIMAL),
    SOPT(FORMAT)
    SOPT(HEXADECIMAL)
    SOPT(OCTAL)
  );
  check_mutually_exclusive( SOPT(DECIMAL) SOPT(HEXADECIMAL) SOPT(OCTAL),
    SOPT(NO_OFFSETS)
    SOPT(PLAIN)
  );
  check_mutually_exclusive( SOPT(GROUP_BY), SOPT(PLAIN) );
  check_mutually_exclusive( SOPT(LITTLE_ENDIAN),
    SOPT(BIG_ENDIAN)
    SOPT(FORMAT)
    SOPT(HOST_ENDIAN)
  );
  check_mutually_exclusive(
    SOPT(LITTLE_ENDIAN) SOPT(BIG_ENDIAN) SOPT(HOST_ENDIAN),
    SOPT(FORMAT)
    SOPT(STRING) SOPT(STRINGS) SOPT(STRINGS_OPTS)
  );
  check_mutually_exclusive( SOPT(HELP),
    SOPT(BIG_ENDIAN)
    SOPT(BITS)
    SOPT(BYTES)
    SOPT(CONFIG)
    SOPT(DECIMAL)
    SOPT(FORMAT)
    SOPT(GROUP_BY)
    SOPT(HEXADECIMAL)
    SOPT(HOST_ENDIAN)
    SOPT(IGNORE_CASE)
    SOPT(LITTLE_ENDIAN)
    SOPT(MATCHING_ONLY)
    SOPT(MAX_BYTES)
    SOPT(MAX_LINES)
    SOPT(NO_ASCII)
    SOPT(NO_CONFIG)
    SOPT(NO_OFFSETS)
    SOPT(OCTAL)
    SOPT(PLAIN)
    SOPT(PRINTING_ONLY)
    SOPT(REVERSE)
    SOPT(SKIP_BYTES)
    SOPT(STRING)
    SOPT(STRINGS)
    SOPT(STRINGS_OPTS)
    SOPT(TOTAL_MATCHES)
    SOPT(TOTAL_MATCHES_ONLY)
    SOPT(UTF8)
    SOPT(UTF8_PADDING)
    SOPT(VERBOSE)
    SOPT(VERSION)
  );
  check_mutually_exclusive( SOPT(HEXADECIMAL), SOPT(DECIMAL) SOPT(OCTAL) );
  check_mutually_exclusive( SOPT(MATCH_BYTES), SOPT(MAX_LINES) );
  check_mutually_exclusive( SOPT(MATCHING_ONLY) SOPT(PRINTING_ONLY),
    SOPT(VERBOSE)
  );
  check_mutually_exclusive( SOPT(OCTAL), SOPT(DECIMAL) SOPT(HEXADECIMAL) );
  check_mutually_exclusive( SOPT(REVERSE),
    "AbBcCeEgimLNOpPsStTuUv"
  );
  check_mutually_exclusive( SOPT(TOTAL_MATCHES), SOPT(TOTAL_MATCHES_ONLY) );
  check_mutually_exclusive( SOPT(STRINGS),
    SOPT(LITTLE_ENDIAN) SOPT(BIG_ENDIAN) SOPT(HOST_ENDIAN)
    SOPT(IGNORE_CASE)
    SOPT(STRING)
  );
  check_mutually_exclusive( SOPT(VERSION),
    SOPT(BIG_ENDIAN)
    SOPT(BITS)
    SOPT(BYTES)
    SOPT(CONFIG)
    SOPT(DECIMAL)
    SOPT(FORMAT)
    SOPT(GROUP_BY)
    SOPT(HEXADECIMAL)
    SOPT(HOST_ENDIAN)
    SOPT(IGNORE_CASE)
    SOPT(LITTLE_ENDIAN)
    SOPT(MATCHING_ONLY)
    SOPT(MAX_BYTES)
    SOPT(MAX_LINES)
    SOPT(NO_ASCII)
    SOPT(NO_CONFIG)
    SOPT(NO_OFFSETS)
    SOPT(OCTAL)
    SOPT(PLAIN)
    SOPT(PRINTING_ONLY)
    SOPT(REVERSE)
    SOPT(SKIP_BYTES)
    SOPT(STRING)
    SOPT(STRINGS)
    SOPT(STRINGS_OPTS)
    SOPT(TOTAL_MATCHES)
    SOPT(TOTAL_MATCHES_ONLY)
    SOPT(UTF8)
    SOPT(UTF8_PADDING)
    SOPT(VERBOSE)
  );

  // check for options that require other options
  check_required( SOPT(BITS) SOPT(BYTES),
    SOPT(BIG_ENDIAN) SOPT(LITTLE_ENDIAN)
  );
  check_required( SOPT(IGNORE_CASE), SOPT(STRING) );
  check_required(
    SOPT(MATCHING_ONLY) SOPT(TOTAL_MATCHES) SOPT(TOTAL_MATCHES_ONLY),
    SOPT(BIG_ENDIAN)
    SOPT(LITTLE_ENDIAN)
    SOPT(STRING)
    SOPT(STRINGS)
  );
  check_required( SOPT(UTF8_PADDING), SOPT(UTF8) );

  if ( opt_help )
    usage( argc > 2 ? EX_USAGE : EX_OK );

  if ( opt_version ) {
    puts( PACKAGE_STRING );
    exit( EX_OK );
  }

  char opt_buf[ OPT_BUF_SIZE ];

  if ( opts_given[ COPT(BITS) ] ) {
    if ( size_in_bits % 8 != 0 || size_in_bits > 64 )
      fatal_error( EX_USAGE,
        "\"%zu\": invalid value for %s;"
        " must be a multiple of 8 in 8-64\n",
        size_in_bits, opt_format( COPT(BITS), opt_buf, sizeof opt_buf )
      );
    opt_search_len = size_in_bits * 8;
    check_number_size(
      size_in_bits, int_len( search_number ) * 8, COPT(BITS)
    );
  }

  if ( opts_given[ COPT(BYTES) ] ) {
    if ( size_in_bytes > 8 )
      fatal_error( EX_USAGE,
        "\"%zu\": invalid value for %s; must be in 1-8\n",
        size_in_bytes, opt_format( COPT(BYTES), opt_buf, sizeof opt_buf )
      );
    opt_search_len = size_in_bytes;
    check_number_size(
      size_in_bytes, int_len( search_number ), COPT(BYTES)
    );
  }

  if ( opt_case_insensitive )
    tolower_s( opt_search_buf );

  if ( opt_group_by > row_bytes )
    row_bytes = opt_group_by;

  if ( max_lines > 0 )
    opt_max_bytes = max_lines * row_bytes;

  switch ( argc ) {
    case 2:                             // infile & outfile
      fout_path = argv[2];
      if ( strcmp( fout_path, "-" ) != 0 ) {
        //
        // We can't use fopen(3) because there's no mode that specifies opening
        // a file for writing and NOT truncating it to zero length if it
        // exists.
        //
        // Hence we have to use open(2) so we can specify only O_WRONLY and
        // O_CREAT but not O_TRUNC.
        //
        int const fd = open( fout_path, O_WRONLY | O_CREAT, 0644 );
        if ( fd == -1 )
          fatal_error( EX_CANTCREAT, "\"%s\": %s\n", fout_path, STRERROR() );
        DUP2( fd, STDOUT_FILENO );
        close( fd );
      }
      FALLTHROUGH;

    case 1:                             // infile only
      fin_path = argv[1];
      FALLTHROUGH;

    case 0:
      if ( strcmp( fin_path, "-" ) != 0 && !freopen( fin_path, "r", stdin ) )
        fatal_error( EX_NOINPUT, "\"%s\": %s\n", fin_path, STRERROR() );
      fskip( fin_offset, stdin );
      break;

    default:
      usage( EX_USAGE );
  } // switch

  if ( opt_format_file != NULL ) {
    FILE *const file = fopen( opt_format_file, "r" );
    PERROR_EXIT_IF( file == NULL, EX_NOINPUT );
    yyrestart( file );
    int const rv = yyparse();
    PJL_IGNORE_RV( fclose( file ) );
    if ( unlikely( rv == 2 ) ) {
      //
      // Bison has already printed "memory exhausted" via yyerror() that
      // doesn't print a newline, so print one now.
      //
      EPUTC( '\n' );
      _Exit( EX_SOFTWARE );
    }

    if ( rv != 0 )
      exit( EX_DATAERR );
  }

  if ( !opt_strings ) {
    if ( opt_search_buf != NULL ) {
      // searching for a string
      opt_search_len = strlen( opt_search_buf );
    }
    else if ( opt_search_endian != ENDIAN_NONE ) {
      // searching for a number
      if ( opt_search_len == 0 )        // default to smallest possible size
        opt_search_len = int_len( search_number );
      int_rearrange_bytes( &search_number, opt_search_len, opt_search_endian );
      opt_search_buf = POINTER_CAST( char*, &search_number );
    }
  }

  if ( opt_max_bytes == 0 )             // degenerate case
    exit( opt_search_len > 0 ? EX_NO_MATCHES : EX_OK );

  opt_utf8 = should_utf8( utf8_when );
  if ( utf8_pad ) {
    static char utf8_pad_buf[ UTF8_CHAR_SIZE_MAX + 1 /*NULL*/ ];
    utf32_8( utf8_pad, utf8_pad_buf );
    opt_utf8_pad = utf8_pad_buf;
  }

  return;

invalid_opt:
  NO_OP;
  // Determine whether the invalid option was short or long.
  char const *const invalid_opt = argv[ optind - 1 ];
  EPRINTF( "%s: ", me );
  if ( invalid_opt != NULL && strncmp( invalid_opt, "--", 2 ) == 0 )
    EPRINTF( "\"%s\"", invalid_opt + 2/*skip over "--"*/ );
  else
    EPRINTF( "'%c'", STATIC_CAST( char, optopt ) );
  EPRINTF( ": invalid option; use --help or -h for help\n" );
  exit( EX_USAGE );

missing_arg:
  fatal_error( EX_USAGE,
    "\"%s\" requires an argument\n",
    opt_format(
      STATIC_CAST( char, opt == ':' ? optopt : opt ),
      opt_buf, sizeof opt_buf
    )
  );
}

///////////////////////////////////////////////////////////////////////////////

/** @} */

/* vim:set et sw=2 ts=2: */<|MERGE_RESOLUTION|>--- conflicted
+++ resolved
@@ -144,11 +144,8 @@
 /// Otherwise Doxygen generates two entries.
 
 // option extern variable definitions
-<<<<<<< HEAD
 ad_debug_t      opt_ad_debug;
-=======
 ad_carray_t     opt_carray;
->>>>>>> 85833102
 bool            opt_case_insensitive;
 color_when_t    opt_color_when = COLOR_WHEN_DEFAULT;
 unsigned        opt_group_by = GROUP_BY_DEFAULT;
@@ -852,25 +849,16 @@
 
 ////////// extern functions ///////////////////////////////////////////////////
 
-<<<<<<< HEAD
 struct option const* cli_option_next( struct option const *opt ) {
   return opt == NULL ? OPTIONS : (++opt)->name == NULL ? NULL : opt;
 }
 
-char const* get_offset_fmt_english( void ) {
-  switch ( opt_offset_fmt ) {
-    case OFMT_NONE: return "none";
-    case OFMT_DEC : return "decimal";
-    case OFMT_HEX : return "hexadecimal";
-    case OFMT_OCT : return "octal";
-=======
 char const* gets_offsets_english( void ) {
   switch ( opt_offsets ) {
     case OFFSETS_NONE: return "none";
     case OFFSETS_DEC : return "decimal";
     case OFFSETS_HEX : return "hexadecimal";
     case OFFSETS_OCT : return "octal";
->>>>>>> 85833102
   } // switch
   UNEXPECTED_INT_VALUE( opt_offsets );
 }
