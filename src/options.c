/*
**      ad -- ASCII dump
**      src/options.c
**
**      Copyright (C) 2015-2024  Paul J. Lucas
**
**      This program is free software: you can redistribute it and/or modify
**      it under the terms of the GNU General Public License as published by
**      the Free Software Foundation, either version 3 of the License, or
**      (at your option) any later version.
**
**      This program is distributed in the hope that it will be useful,
**      but WITHOUT ANY WARRANTY; without even the implied warranty of
**      MERCHANTABILITY or FITNESS FOR A PARTICULAR PURPOSE.  See the
**      GNU General Public License for more details.
**
**      You should have received a copy of the GNU General Public License
**      along with this program.  If not, see <http
*/

// local
#include "pjl_config.h"                 /* must go first */
#include "ad.h"
#include "color.h"
#include "lexer.h"
#include "options.h"
#include "parser.h"
#include "unicode.h"

// standard
#include <assert.h>
#include <ctype.h>                      /* for islower(), toupper() */
#include <fcntl.h>                      /* for O_CREAT, O_RDONLY, O_WRONLY */
#include <inttypes.h>                   /* for PRIu64, etc. */
#include <stddef.h>                     /* for size_t */
#include <stdio.h>                      /* for fdopen() */
#include <stdlib.h>                     /* for exit() */
#include <string.h>                     /* for str...() */
#include <sys/stat.h>                   /* for fstat() */
#include <sys/types.h>
#include <sysexits.h>
#include <unistd.h>                     /* for close(2), STDOUT_FILENO */

// Undefine these since they clash with our command-line options.
#ifdef BIG_ENDIAN
# undef BIG_ENDIAN
#endif /* BIG_ENDIAN */
#ifdef LITTLE_ENDIAN
# undef LITTLE_ENDIAN
#endif /* LITTLE_ENDIAN */

// in ascending option character ASCII order; sort using: sort -bdfk3
#define OPT_NO_ASCII            A
#define OPT_BITS                b
#define OPT_BYTES               B
#define OPT_COLOR               c
#define OPT_C_ARRAY             C
#define OPT_DEBUG               D
#define OPT_DECIMAL             d
#define OPT_BIG_ENDIAN          E
#define OPT_LITTLE_ENDIAN       e
#define OPT_FORMAT              f
#define OPT_GROUP_BY            g
#define OPT_HELP                h
#define OPT_HOST_ENDIAN         H
#define OPT_IGNORE_CASE         i
#define OPT_SKIP_BYTES          j
#define OPT_MAX_LINES           L
#define OPT_MATCHING_ONLY       m
#define OPT_STRINGS             n
#define OPT_MAX_BYTES           N
#define OPT_NO_OFFSETS          O
#define OPT_OCTAL               o
#define OPT_PLAIN               P
#define OPT_PRINTING_ONLY       p
#define OPT_REVERSE             r
#define OPT_STRING              s
#define OPT_STRINGS_OPTS        S
#define OPT_TOTAL_MATCHES       t
#define OPT_TOTAL_MATCHES_ONLY  T
#define OPT_UTF8                u
#define OPT_UTF8_PADDING        U
#define OPT_VERBOSE             v
#define OPT_VERSION             V
#define OPT_HEXADECIMAL         x

/// Command-line option character as a character literal.
#define COPT(X)                   CHARIFY(OPT_##X)

/// Command-line option character as a single-character string literal.
#define SOPT(X)                   STRINGIFY(OPT_##X)

/// Command-line short option as a parenthesized, dashed string literal for the
/// usage message.
#define UOPT(X)                   " (-" SOPT(X) ") "

///////////////////////////////////////////////////////////////////////////////

#define GAVE_OPTION(OPT)    (opts_given[ STATIC_CAST( char8_t, (OPT) ) ])
#define OPT_BUF_SIZE        32          /* used for opt_format() */

<<<<<<< HEAD
// extern variable definitions
ad_debug_t    opt_ad_debug;
bool          opt_case_insensitive;
color_when_t  opt_color_when = COLOR_WHEN_DEFAULT;
c_fmt_t       opt_c_fmt;
unsigned      opt_group_by = GROUP_BY_DEFAULT;
size_t        opt_max_bytes = SIZE_MAX;
matches_t     opt_matches;
offset_fmt_t  opt_offset_fmt = OFMT_HEX;
bool          opt_only_matching;
bool          opt_only_printing;
bool          opt_print_ascii = true;
bool          opt_reverse;
char         *opt_search_buf;
endian_t      opt_search_endian;
size_t        opt_search_len;
uint64_t      opt_search_number;
bool          opt_utf8;
char const   *opt_utf8_pad = UTF8_PAD_CHAR_DEFAULT;
bool          opt_verbose;
=======
// option extern variable definitions
bool            opt_case_insensitive;
color_when_t    opt_color_when = COLOR_WHEN_DEFAULT;
c_fmt_t         opt_c_fmt;
unsigned        opt_group_by = GROUP_BY_DEFAULT;
size_t          opt_max_bytes = SIZE_MAX;
matches_t       opt_matches;
offset_fmt_t    opt_offset_fmt = OFMT_HEX;
bool            opt_only_matching;
bool            opt_only_printing;
bool            opt_print_ascii = true;
bool            opt_reverse;
char           *opt_search_buf;
endian_t        opt_search_endian;
size_t          opt_search_len;
uint64_t        opt_search_number;
bool            opt_strings;
strings_opts_t  opt_strings_opts = STRINGS_OPT_NEWLINE  \
                                 | STRINGS_OPT_NULL     \
                                 | STRINGS_OPT_SPACE    \
                                 | STRINGS_OPT_TAB      ;
bool            opt_utf8;
char const     *opt_utf8_pad = UTF8_PAD_CHAR_DEFAULT;
bool            opt_verbose;
>>>>>>> 06e43d76

/**
 * Command-line options.
 */
static struct option const OPTIONS[] = {
  { "bits",               required_argument,  NULL, COPT(BITS)                },
  { "bytes",              required_argument,  NULL, COPT(BYTES)               },
  { "color",              required_argument,  NULL, COPT(COLOR)               },
  { "c-array",            optional_argument,  NULL, COPT(C_ARRAY)             },
  { "debug",              no_argument,        NULL, COPT(DEBUG)               },
  { "decimal",            no_argument,        NULL, COPT(DECIMAL)             },
  { "little-endian",      required_argument,  NULL, COPT(LITTLE_ENDIAN)       },
  { "format",             required_argument,  NULL, COPT(FORMAT)              },
  { "big-endian",         required_argument,  NULL, COPT(BIG_ENDIAN)          },
  { "group-by",           required_argument,  NULL, COPT(GROUP_BY)            },
  { "help",               no_argument,        NULL, COPT(HELP)                },
  { "hexadecimal",        no_argument,        NULL, COPT(HEXADECIMAL)         },
  { "ignore-case",        no_argument,        NULL, COPT(IGNORE_CASE)         },
  { "skip-bytes",         required_argument,  NULL, COPT(SKIP_BYTES)          },
  { "max-lines",          required_argument,  NULL, COPT(MAX_LINES)           },
  { "matching-only",      no_argument,        NULL, COPT(MATCHING_ONLY)       },
  { "max-bytes",          required_argument,  NULL, COPT(MAX_BYTES)           },
  { "no-ascii",           no_argument,        NULL, COPT(NO_ASCII)            },
  { "no-offsets",         no_argument,        NULL, COPT(NO_OFFSETS)          },
  { "octal",              no_argument,        NULL, COPT(OCTAL)               },
  { "printable-only",     no_argument,        NULL, COPT(PRINTING_ONLY)       },
  { "plain",              no_argument,        NULL, COPT(PLAIN)               },
  { "reverse",            no_argument,        NULL, COPT(REVERSE)             },
  { "revert",             no_argument,        NULL, COPT(REVERSE)             },
  { "string",             required_argument,  NULL, COPT(STRING)              },
  { "strings",            optional_argument,  NULL, COPT(STRINGS)             },
  { "strings-opts",       required_argument,  NULL, COPT(STRINGS_OPTS)        },
  { "total-matches",      no_argument,        NULL, COPT(TOTAL_MATCHES)       },
  { "total-matches-only", no_argument,        NULL, COPT(TOTAL_MATCHES_ONLY)  },
  { "utf8",               required_argument,  NULL, COPT(UTF8)                },
  { "utf8-padding",       required_argument,  NULL, COPT(UTF8_PADDING)        },
  { "verbose",            no_argument,        NULL, COPT(VERBOSE)             },
  { "version",            no_argument,        NULL, COPT(VERSION)             },
  { NULL,                 0,                  NULL, 0                         }
};

// local variable definitions
static bool         opts_given[ 128 ];

// local functions
static void         set_all_or_none( char const**, char const* );
NODISCARD
static char const*  opt_format( char, char[const], size_t ),
                 *  opt_get_long( char );

/////////// local functions ///////////////////////////////////////////////////

/**
 * Checks that no options were given that are among the two given mutually
 * exclusive sets of short options.
 * Prints an error message and exits if any such options are found.
 *
 * @param opts1 The first set of short options.
 * @param opts2 The second set of short options.
 */
static void check_mutually_exclusive( char const *opts1, char const *opts2 ) {
  assert( opts1 != NULL );
  assert( opts2 != NULL );

  unsigned gave_count = 0;
  char const *opt = opts1;
  char gave_opt1 = '\0';

  for ( unsigned i = 0; i < 2; ++i ) {
    for ( ; *opt != '\0'; ++opt ) {
      if ( GAVE_OPTION( *opt ) ) {
        if ( ++gave_count > 1 ) {
          char const gave_opt2 = *opt;
          char opt1_buf[ OPT_BUF_SIZE ];
          char opt2_buf[ OPT_BUF_SIZE ];
          fatal_error( EX_USAGE,
            "%s and %s are mutually exclusive\n",
            opt_format( gave_opt1, opt1_buf, sizeof opt1_buf ),
            opt_format( gave_opt2, opt2_buf, sizeof opt2_buf  )
          );
        }
        gave_opt1 = *opt;
        break;
      }
    } // for
    if ( gave_count == 0 )
      break;
    opt = opts2;
  } // for
}

/**
 * Checks that the number of bits or bytes given for \c opt_search_number are
 * sufficient to contain it.
 * Prints an error message and exits if \a given_size &lt; \a actual_size.
 *
 * @param given_size The given size in bits or bytes.
 * @param actual_size The actual size of \c opt_search_number in bits or bytes.
 */
static void check_number_size( size_t given_size, size_t actual_size,
                               char opt ) {
  if ( given_size < actual_size ) {
    char opt_buf[ OPT_BUF_SIZE ];
    fatal_error( EX_USAGE,
      "\"%zu\": value for %s is too small for \"%" PRIu64 "\";"
      " must be at least %zu\n",
      given_size, opt_format( opt, opt_buf, sizeof opt_buf ),
      opt_search_number, actual_size
    );
  }
}

/**
 * For each option in \a opts that was given, checks that at least one of
 * \a req_opts was also given.
 * If not, prints an error message and exits.
 *
 * @param opts The set of short options.
 * @param req_opts The set of required options for \a opts.
 */
static void check_required( char const *opts, char const *req_opts ) {
  assert( opts != NULL );
  assert( opts[0] != '\0' );
  assert( req_opts != NULL );
  assert( req_opts[0] != '\0' );

  for ( char const *opt = opts; *opt; ++opt ) {
    if ( GAVE_OPTION( *opt ) ) {
      for ( char const *req_opt = req_opts; req_opt[0] != '\0'; ++req_opt )
        if ( GAVE_OPTION( *req_opt ) )
          return;
      char opt_buf[ OPT_BUF_SIZE ];
      bool const reqs_multiple = req_opts[1] != '\0';
      fatal_error( EX_USAGE,
        "%s requires %sthe -%s option%s to be given also\n",
        opt_format( *opt, opt_buf, sizeof opt_buf ),
        (reqs_multiple ? "one of " : ""),
        req_opts, (reqs_multiple ? "s" : "")
      );
    }
  } // for
}

/**
 * Makes the `optstring` (short option) equivalent of \a opts for the third
 * argument of `getopt_long()`.
 *
 * @param opts An array of options to make the short option string from.  Its
 * last element must be all zeros.
 * @return Returns the `optstring` for the third argument of `getopt_long()`.
 * The caller is responsible for freeing it.
 */
NODISCARD
static char const* make_short_opts( struct option const opts[static const 2] ) {
  // pre-flight to calculate string length
  size_t len = 1;                       // for leading ':'
  for ( struct option const *opt = opts; opt->name != NULL; ++opt ) {
    assert( opt->has_arg >= 0 && opt->has_arg <= 2 );
    len += 1 + STATIC_CAST( unsigned, opt->has_arg );
  } // for

  char *const short_opts = MALLOC( char, len + 1/*\0*/ );
  char *s = short_opts;

  *s++ = ':';                           // return missing argument as ':'
  for ( struct option const *opt = opts; opt->name != NULL; ++opt ) {
    assert( opt->val > 0 && opt->val < 128 );
    *s++ = STATIC_CAST( char, opt->val );
    switch ( opt->has_arg ) {
      case optional_argument:
        *s++ = ':';
        FALLTHROUGH;
      case required_argument:
        *s++ = ':';
    } // switch
  } // for
  *s = '\0';

  return short_opts;
}

/**
 * Formats an option as <code>[--%s/]-%c</code> where \c %s is the long option
 * (if any) and %c is the short option.
 *
 * @param short_opt The short option (along with its corresponding long option,
 * if any) to format.
 * @param buf The buffer to use.
 * @param buf_size The size of \a buf.
 * @return Returns \a buf.
 */
NODISCARD
static char const* opt_format( char short_opt, char buf[const], size_t size ) {
  char const *const long_opt = opt_get_long( short_opt );
  snprintf(
    buf, size, "%s%s%s-%c",
    *long_opt ? "--" : "", long_opt, *long_opt ? "/" : "", short_opt
  );
  return buf;
}

/**
 * Gets the corresponding name of the long option for the given short option.
 *
 * @param short_opt The short option to get the corresponding long option for.
 * @return Returns the said option or the empty string if none.
 */
NODISCARD
static char const* opt_get_long( char short_opt ) {
  FOREACH_CLI_OPTION( opt ) {
    if ( opt->val == short_opt )
      return opt->name;
  } // for
  return "";
}

#define ADD_CFMT(F) BLOCK( \
  if ( (c_fmt & CFMT_##F) != CFMT_NONE ) goto dup_format; c_fmt |= CFMT_##F; )

/**
 * Parses a C array format value.
 *
 * @param s The NULL-terminated string to parse that may contain exactly zero
 * or one of each of the letters \c cilstu in any order; or NULL for none.
 * @return Returns the corresponding \ref c_fmt or prints an error message and
 * exits if \a s is invalid.
 */
NODISCARD
static c_fmt_t parse_c_fmt( char const *s ) {
  c_fmt_t c_fmt = CFMT_DEFAULT;
  char const *fmt;
  char opt_buf[ OPT_BUF_SIZE ];

  if ( s != NULL && s[0] != '\0' ) {
    for ( fmt = s; fmt[0] != '\0'; ++fmt ) {
      switch ( fmt[0] ) {
        case '8': ADD_CFMT( CHAR8_T );  break;
        case 'c': ADD_CFMT( CONST );    break;
        case 'i': ADD_CFMT( INT );      break;
        case 'l': ADD_CFMT( LONG );     break;
        case 's': ADD_CFMT( STATIC );   break;
        case 't': ADD_CFMT( SIZE_T );   break;
        case 'u': ADD_CFMT( UNSIGNED ); break;
        default :
          fatal_error( EX_USAGE,
            "'%c': invalid C format for %s;"
            " must be one of: [8cilstu]\n",
            *fmt, opt_format( COPT(C_ARRAY), opt_buf, sizeof opt_buf )
          );
      } // switch
    } // for
    if ( (c_fmt & CFMT_SIZE_T) != CFMT_NONE &&
         (c_fmt & (CFMT_INT | CFMT_LONG | CFMT_UNSIGNED)) != CFMT_NONE ) {
      fatal_error( EX_USAGE,
        "\"%s\": invalid C format for %s:"
        " 't' and [ilu] are mutually exclusive\n",
        s, opt_format( COPT(C_ARRAY), opt_buf, sizeof opt_buf )
      );
    }
  }
  return c_fmt;

dup_format:
  fatal_error( EX_USAGE,
    "\"%s\": invalid C format for %s:"
    " '%c' specified more than once\n",
    s, opt_format( COPT(C_ARRAY), opt_buf, sizeof opt_buf ), *fmt
  );
}

#undef ADD_CFMT

/**
 * Parses a Unicode code-point value.
 *
 * @param s The NULL-terminated string to parse.  Allows for strings of the
 * form:
 *  + X: a single character.
 *  + NN: two-or-more decimal digits.
 *  + 0xN, u+N, or U+N: one-or-more hexadecimal digits.
 * @return Returns the Unicode code-point value
 * or prints an error message and exits if \a s is invalid.
 */
NODISCARD
static char32_t parse_codepoint( char const *s ) {
  assert( s != NULL );

  if ( s[0] != '\0' && s[1] == '\0' )   // assume single-char ASCII
    return STATIC_CAST(char32_t, s[0]);

  char const *const s0 = s;
  if ( (s[0] == 'U' || s[0] == 'u') && s[1] == '+' ) {
    // convert [uU]+NNNN to 0xNNNN so strtoull() will grok it
    s = memcpy( check_strdup( s ), "0x", 2 );
  }
  unsigned long long const cp_candidate = parse_ull( s );
  if ( s != s0 )
    FREE( s );
  if ( cp_is_valid( cp_candidate ) )
    return STATIC_CAST(char32_t, cp_candidate);

  char opt_buf[ OPT_BUF_SIZE ];
  fatal_error( EX_USAGE,
    "\"%s\": invalid Unicode code-point for %s\n",
    s0, opt_format( COPT(UTF8_PADDING), opt_buf, sizeof opt_buf )
  );
}

/**
 * Parses a color "when" value.
 *
 * @param when The NULL-terminated "when" string to parse.
 * @return Returns the associated \c color_when_t
 * or prints an error message and exits if \a when is invalid.
 */
NODISCARD
static color_when_t parse_color_when( char const *when ) {
  struct colorize_map {
    char const   *map_when;
    color_when_t  map_colorization;
  };
  typedef struct colorize_map colorize_map_t;

  static colorize_map_t const COLORIZE_MAP[] = {
    { "always",    COLOR_ALWAYS   },
    { "auto",      COLOR_ISATTY   },    // grep compatibility
    { "isatty",    COLOR_ISATTY   },    // explicit synonym for auto
    { "never",     COLOR_NEVER    },
    { "not_file",  COLOR_NOT_FILE },    // !ISREG( stdout )
    { "not_isreg", COLOR_NOT_FILE },    // synonym for not_isfile
    { "tty",       COLOR_ISATTY   },    // synonym for isatty
  };

  assert( when != NULL );
  size_t names_buf_size = 1;            // for trailing NULL

  FOREACH_ARRAY_ELEMENT( colorize_map_t, m, COLORIZE_MAP ) {
    if ( strcasecmp( when, m->map_when ) == 0 )
      return m->map_colorization;
    // sum sizes of names in case we need to construct an error message
    names_buf_size += strlen( m->map_when ) + 2 /* ", " */;
  } // for

  // name not found: construct valid name list for an error message
  char *const names_buf = free_later( MALLOC( char, names_buf_size ) );
  char *pnames = names_buf;
  FOREACH_ARRAY_ELEMENT( colorize_map_t, m, COLORIZE_MAP ) {
    if ( pnames > names_buf ) {
      strcpy( pnames, ", " );
      pnames += 2;
    }
    strcpy( pnames, m->map_when );
    pnames += strlen( m->map_when );
  } // for

  char opt_buf[ OPT_BUF_SIZE ];
  fatal_error( EX_USAGE,
    "\"%s\": invalid value for %s; must be one of:\n\t%s\n",
    when, opt_format( COPT(COLOR), opt_buf, sizeof opt_buf ), names_buf
  );
}

/**
 * Parses the option for \c --group-by/-g.
 *
 * @param s The NULL-terminated string to parse.
 * @return Returns the group-by value
 * or prints an error message and exits if the value is invalid.
 */
NODISCARD
static unsigned parse_group_by( char const *s ) {
  unsigned long long const group_by = parse_ull( s );
  switch ( group_by ) {
    case 1:
    case 2:
    case 4:
    case 8:
    case 16:
    case 32:
      return STATIC_CAST(unsigned, group_by);
  } // switch
  char opt_buf[ OPT_BUF_SIZE ];
  fatal_error( EX_USAGE,
    "\"%llu\": invalid value for %s;"
    " must be one of: 1, 2, 4, 8, 16, or 32\n",
    group_by, opt_format( COPT(GROUP_BY), opt_buf, sizeof opt_buf )
  );
}

/**
 * Parses a `--strings-opts` value.
 *
 * @param opts_format The null-terminated string search options format to
 * parse.
 * @return Returns the corresponding \ref strings_opts or prints an error
 * message and exits if \a opts_format is invalid.
 */
NODISCARD
static strings_opts_t parse_strings_opts( char const *opts_format ) {
  set_all_or_none( &opts_format, "0w" );
  char opt_buf[ OPT_BUF_SIZE ];
  strings_opts_t opts = STRINGS_OPT_NONE;

  for ( char const *s = opts_format; *s != '\0'; ++s ) {
    switch ( *s ) {
      case '0': opts |= STRINGS_OPT_NULL;     break;
      case 'f': opts |= STRINGS_OPT_FORMFEED; break;
      case 'n': opts |= STRINGS_OPT_NEWLINE;  break;
      case 'r': opts |= STRINGS_OPT_RETURN;   break;
      case 's': opts |= STRINGS_OPT_SPACE;    break;
      case 't': opts |= STRINGS_OPT_TAB;      break;
      case 'v': opts |= STRINGS_OPT_VTAB;     break;
      case 'w': opts |= STRINGS_OPT_FORMFEED
                     |  STRINGS_OPT_NEWLINE
                     |  STRINGS_OPT_RETURN
                     |  STRINGS_OPT_SPACE
                     |  STRINGS_OPT_TAB
                     |  STRINGS_OPT_VTAB;     break;
      default :
        fatal_error( EX_USAGE,
          "'%c': invalid option for %s; must be one of: [0fnrstvw]\n",
          *s, opt_format( COPT(STRINGS_OPTS), opt_buf, sizeof opt_buf )
        );
    } // switch
  } // for

  return opts;
}

/**
 * Parses a UTF-8 "when" value.
 *
 * @param when The NULL-terminated "when" string to parse.
 * @return Returns the associated \c utf8_when_t
 * or prints an error message and exits if \a when is invalid.
 */
NODISCARD
static utf8_when_t parse_utf8_when( char const *when ) {
  struct utf8_map {
    char const *map_when;
    utf8_when_t map_utf8;
  };
  typedef struct utf8_map utf8_map_t;

  static utf8_map_t const UTF8_MAP[] = {
    { "always",   UTF8_ALWAYS   },
    { "auto",     UTF8_ENCODING },
    { "encoding", UTF8_ENCODING },      // explicit synonym for auto
    { "never",    UTF8_NEVER    },
  };

  assert( when != NULL );
  size_t names_buf_size = 1;            // for trailing NULL

  FOREACH_ARRAY_ELEMENT( utf8_map_t, m, UTF8_MAP ) {
    if ( strcasecmp( when, m->map_when ) == 0 )
      return m->map_utf8;
    // sum sizes of names in case we need to construct an error message
    names_buf_size += strlen( m->map_when ) + 2 /* ", " */;
  } // for

  // name not found: construct valid name list for an error message
  char *const names_buf = free_later( MALLOC( char, names_buf_size ) );
  char *pnames = names_buf;
  FOREACH_ARRAY_ELEMENT( utf8_map_t, m, UTF8_MAP ) {
    if ( pnames > names_buf ) {
      strcpy( pnames, ", " );
      pnames += 2;
    }
    strcpy( pnames, m->map_when );
    pnames += strlen( m->map_when );
  } // for

  char opt_buf[ OPT_BUF_SIZE ];
  fatal_error( EX_USAGE,
    "\"%s\": invalid value for %s; must be one of:\n\t%s\n",
    when, opt_format( COPT(UTF8), opt_buf, sizeof opt_buf ), names_buf
  );
}

/**
 * If \a *pformat is:
 *
 *  + `"*"`: sets \a *pformat to \a all_value.
 *  + `"-"`: sets \a *pformat to `""` (the empty string).
 *
 * Otherwise does nothing.
 *
 * @param pformat A pointer to the format string to possibly set.
 * @param all_value The "all" value for when \a *pformat is `"*"`.
 */
static void set_all_or_none( char const **pformat, char const *all_value ) {
  assert( pformat != NULL );
  assert( *pformat != NULL );
  assert( all_value != NULL );
  assert( all_value[0] != '\0' );

  if ( strcmp( *pformat, "*" ) == 0 )
    *pformat = all_value;
  else if ( strcmp( *pformat, "-" ) == 0 )
    *pformat = "";
}

/**
 * Prints the usage message to standard error and exits.
 */
_Noreturn
static void usage( int status ) {
  fprintf( status == EX_OK ? stdout : stderr,
"usage: %s [options] [+offset] [infile [outfile]]\n"
"       %s --reverse [-" SOPT(DECIMAL) SOPT(OCTAL) SOPT(HEXADECIMAL) "] [infile [outfile]]\n"
"       %s --help\n"
"       %s --version\n"
"options:\n"
<<<<<<< HEAD
"  --big-endian=NUM        " UOPT(BIG_ENDIAN)
                            "Search for big-endian number.\n"
"  --bits=NUM              " UOPT(BITS)
                            "Number size in bits: 8-64 [default: auto].\n"
"  --bytes=NUM             " UOPT(BYTES)
                            "Number size in bytes: 1-8 [default: auto].\n"
"  --c-array=FMT           " UOPT(C_ARRAY)
                            "Dump bytes as a C array.\n"
"  --color=WHEN            " UOPT(COLOR)
                            "When to colorize output [default: not_file].\n"
"  --decimal               " UOPT(DECIMAL)
                            "Print offsets in decimal.\n"
"  --format=FILE           " UOPT(FORMAT)
                            "Dump according to file format.\n"
"  --group-by=NUM          " UOPT(GROUP_BY)
                            "Group bytes by 1/2/4/8/16/32 [default: " STRINGIFY(GROUP_BY_DEFAULT) "].\n"
"  --help                  " UOPT(HELP)
                            "Print this help and exit.\n"
"  --hexadecimal           " UOPT(HEXADECIMAL)
                            "Print offsets in hexadecimal [default].\n"
"  --host-endian=NUM       " UOPT(HOST_ENDIAN)
                            "Search for host-endian number.\n"
"  --ignore-case           " UOPT(IGNORE_CASE)
                            "Ignore case for string searches.\n"
"  --little-endian=NUM     " UOPT(LITTLE_ENDIAN)
                            "Search for little-endian number.\n"
"  --matching-only         " UOPT(MATCHING_ONLY)
                            "Only dump rows having matches.\n"
"  --max-bytes=NUM         " UOPT(MAX_BYTES)
                            "Dump max number of bytes [default: unlimited].\n"
"  --max-lines=NUM         " UOPT(MAX_LINES)
                            "Dump max number of lines [default: unlimited].\n"
"  --no-ascii              " UOPT(NO_ASCII)
                            "Suppress printing the ASCII part.\n"
"  --no-offsets            " UOPT(NO_OFFSETS)
                            "Suppress printing offsets.\n"
"  --octal                 " UOPT(OCTAL)
                            "Print offsets in octal.\n"
"  --plain                 " UOPT(PLAIN)
                            "Dump in plain format; same as: -AOg32.\n"
"  --printing-only         " UOPT(PRINTING_ONLY)
                            "Only dump rows having printable characters.\n"
"  --reverse               " UOPT(REVERSE)
                            "Reverse from dump back to binary.\n"
"  --skip-bytes=NUM        " UOPT(SKIP_BYTES)
                            "Jump to offset before dumping [default: 0].\n"
"  --string=STR            " UOPT(STRING)
                            "Search for string.\n"
"  --string-ignore-case=STR" UOPT(STRING_IGNORE_CASE)
                            "Search for case-insensitive string.\n"
"  --total-matches         " UOPT(TOTAL_MATCHES)
                            "Additionally print total number of matches.\n"
"  --total-matches-only    " UOPT(TOTAL_MATCHES_ONLY)
                            "Only print total number of matches.\n"
"  --utf8=WHEN             " UOPT(UTF8)
                            "When to dump in UTF-8 [default: never].\n"
"  --utf8-padding=NUM      " UOPT(UTF8_PADDING)
                            "Set UTF-8 padding character [default: U+2581].\n"
"  --verbose               " UOPT(VERBOSE)
                            "Dump repeated rows also.\n"
"  --version               " UOPT(VERSION)
                            "Print version and exit.\n"
=======
"  --big-endian=NUM      " UOPT(BIG_ENDIAN)
                          "Search for big-endian number.\n"
"  --bits=NUM            " UOPT(BITS)
                          "Number size in bits: 8-64 [default: auto].\n"
"  --bytes=NUM           " UOPT(BYTES)
                          "Number size in bytes: 1-8 [default: auto].\n"
"  --c-array=FMT         " UOPT(C_ARRAY)
                          "Dump bytes as a C array.\n"
"  --color=WHEN          " UOPT(COLOR)
                          "When to colorize output [default: not_file].\n"
"  --decimal             " UOPT(DECIMAL)
                          "Print offsets in decimal.\n"
"  --group-by=NUM        " UOPT(GROUP_BY)
                          "Group bytes by 1/2/4/8/16/32 [default: " STRINGIFY(GROUP_BY_DEFAULT) "].\n"
"  --help                " UOPT(HELP)
                          "Print this help and exit.\n"
"  --hexadecimal         " UOPT(HEXADECIMAL)
                          "Print offsets in hexadecimal [default].\n"
"  --host-endian=NUM     " UOPT(HOST_ENDIAN)
                          "Search for host-endian number.\n"
"  --ignore-case         " UOPT(IGNORE_CASE)
                          "Ignore case for string searches.\n"
"  --little-endian=NUM   " UOPT(LITTLE_ENDIAN)
                          "Search for little-endian number.\n"
"  --matching-only       " UOPT(MATCHING_ONLY)
                          "Only dump rows having matches.\n"
"  --max-bytes=NUM       " UOPT(MAX_BYTES)
                          "Dump max number of bytes [default: unlimited].\n"
"  --max-lines=NUM       " UOPT(MAX_LINES)
                          "Dump max number of lines [default: unlimited].\n"
"  --no-ascii            " UOPT(NO_ASCII)
                          "Suppress printing the ASCII part.\n"
"  --no-offsets          " UOPT(NO_OFFSETS)
                          "Suppress printing offsets.\n"
"  --octal               " UOPT(OCTAL)
                          "Print offsets in octal.\n"
"  --plain               " UOPT(PLAIN)
                          "Dump in plain format; same as: -AOg32.\n"
"  --printing-only       " UOPT(PRINTING_ONLY)
                          "Only dump rows having printable characters.\n"
"  --reverse             " UOPT(REVERSE)
                          "Reverse from dump back to binary.\n"
"  --skip-bytes=NUM      " UOPT(SKIP_BYTES)
                          "Jump to offset before dumping [default: 0].\n"
"  --string=STR          " UOPT(STRING)
                          "Search for string.\n"
"  --strings[=NUM]       " UOPT(STRINGS)
                          "Search for all strings.\n"
"  --strings-opts=OPTS   " UOPT(STRINGS_OPTS)
                          "Options for --strings matches [default: 0nst].\n"
"  --total-matches       " UOPT(TOTAL_MATCHES)
                          "Additionally print total number of matches.\n"
"  --total-matches-only  " UOPT(TOTAL_MATCHES_ONLY)
                          "Only print total number of matches.\n"
"  --utf8=WHEN           " UOPT(UTF8)
                          "When to dump in UTF-8 [default: never].\n"
"  --utf8-padding=NUM    " UOPT(UTF8_PADDING)
                          "Set UTF-8 padding character [default: U+2581].\n"
"  --verbose             " UOPT(VERBOSE)
                          "Dump repeated rows also.\n"
"  --version             " UOPT(VERSION)
                          "Print version and exit.\n"
>>>>>>> 06e43d76
"\n"
PACKAGE_NAME " home page: " PACKAGE_URL "\n"
"Report bugs to: " PACKAGE_BUGREPORT "\n",
    me,
    me,
    me,
    me
  );
  exit( status );
}

////////// extern functions ///////////////////////////////////////////////////

struct option const* cli_option_next( struct option const *opt ) {
  return opt == NULL ? OPTIONS : (++opt)->name == NULL ? NULL : opt;
}

char const* get_offset_fmt_english( void ) {
  switch ( opt_offset_fmt ) {
    case OFMT_NONE: return "none";
    case OFMT_DEC : return "decimal";
    case OFMT_HEX : return "hexadecimal";
    case OFMT_OCT : return "octal";
  } // switch
  UNEXPECTED_INT_VALUE( opt_offset_fmt );
}

char const* get_offset_fmt_format( void ) {
  static char fmt[8];                   // e.g.: "%016llX"
  if ( fmt[0] == '\0' ) {
    switch ( opt_offset_fmt ) {
      case OFMT_NONE:
        strcpy( fmt, "%00" );
        break;
      case OFMT_DEC:
        sprintf( fmt, "%%0%zu" PRIu64, get_offset_width() );
        break;
      case OFMT_HEX:
        sprintf( fmt, "%%0%zu" PRIX64, get_offset_width() );
        break;
      case OFMT_OCT:
        sprintf( fmt, "%%0%zu" PRIo64, get_offset_width() );
        break;
    } // switch
  }
  return fmt;
}

size_t get_offset_width( void ) {
  return  (opt_group_by == 1 && opt_print_ascii) ||
          (row_bytes > ROW_BYTES_DEFAULT && !opt_print_ascii) ?
      OFFSET_WIDTH_MIN : OFFSET_WIDTH_MAX;
}

void parse_options( int argc, char const *argv[] ) {
  size_t            max_lines = 0;
  int               opt;
  char const       *opt_format_file = NULL;
  bool              opt_help = false;
  bool              opt_version = false;
  char const *const short_opts = make_short_opts( OPTIONS );
  size_t            size_in_bits = 0, size_in_bytes = 0;
  char32_t          utf8_pad = 0;
  utf8_when_t       utf8_when = UTF8_WHEN_DEFAULT;

  opterr = 1;

  for (;;) {
    opt = getopt_long(
      argc, CONST_CAST( char**, argv ), short_opts, OPTIONS,
      /*longindex=*/NULL
    );
    if ( opt == -1 )
      break;
    switch ( opt ) {
      case COPT(BIG_ENDIAN):
        opt_search_number = STATIC_CAST( uint64_t, parse_ull( optarg ) );
        opt_search_endian = ENDIAN_BIG;
        break;
      case COPT(BITS):
        size_in_bits = STATIC_CAST( size_t, parse_ull( optarg ) );
        break;
      case COPT(BYTES):
        size_in_bytes = STATIC_CAST( size_t, parse_ull( optarg ) );
        break;
      case COPT(C_ARRAY):
        opt_c_fmt = parse_c_fmt( optarg );
        break;
      case COPT(COLOR):
        opt_color_when = parse_color_when( optarg );
        break;
      case COPT(DEBUG):
        opt_ad_debug = AD_DEBUG_YES;
        break;
      case COPT(DECIMAL):
        opt_offset_fmt = OFMT_DEC;
        break;
      case COPT(FORMAT):
        if ( *SKIP_WS( optarg ) == '\0' )
          goto missing_arg;
        opt_format_file = optarg;
        break;
      case COPT(GROUP_BY):
        opt_group_by = parse_group_by( optarg );
        break;
      case COPT(HELP):
        opt_help = true;
        break;
      case COPT(HEXADECIMAL):
        opt_offset_fmt = OFMT_HEX;
        break;
      case COPT(HOST_ENDIAN):
        opt_search_number = STATIC_CAST( uint64_t, parse_ull( optarg ) );
#ifdef WORDS_BIGENDIAN
        opt_search_endian = ENDIAN_BIG;
#else
        opt_search_endian = ENDIAN_LITTLE;
#endif /* WORDS_BIGENDIAN */
        break;
      case COPT(IGNORE_CASE):
        opt_case_insensitive = true;
        break;
      case COPT(LITTLE_ENDIAN):
        opt_search_number = STATIC_CAST( uint64_t, parse_ull( optarg ) );
        opt_search_endian = ENDIAN_LITTLE;
        break;
      case COPT(MATCHING_ONLY):
        opt_only_matching = true;
        break;
      case COPT(MAX_BYTES):
        opt_max_bytes = parse_offset( optarg );
        break;
      case COPT(MAX_LINES):
        max_lines = STATIC_CAST( size_t, parse_ull( optarg ) );
        break;
      case COPT(NO_ASCII):
        opt_print_ascii = false;
        break;
      case COPT(NO_OFFSETS):
        opt_offset_fmt = OFMT_NONE;
        break;
      case COPT(OCTAL):
        opt_offset_fmt = OFMT_OCT;
        break;
      case COPT(PLAIN):
        opt_group_by = ROW_BYTES_MAX;
        opt_offset_fmt = OFMT_NONE;
        opt_print_ascii = false;
        break;
      case COPT(PRINTING_ONLY):
        opt_only_printing = true;
        break;
      case COPT(REVERSE):
        opt_reverse = true;
        break;
      case COPT(SKIP_BYTES):
        fin_offset += STATIC_CAST( off_t, parse_offset( optarg ) );
        break;
      case COPT(STRING):
        opt_search_buf = free_later( check_strdup( optarg ) );
        break;
      case COPT(STRINGS):
        opt_strings = true;
        opt_search_len = optarg != NULL ?
          STATIC_CAST( size_t, parse_ull( optarg ) ) : STRINGS_LEN_DEFAULT;
        break;
      case COPT(STRINGS_OPTS):
        opt_strings_opts = parse_strings_opts( optarg );
        opt_strings = true;
        if ( opt_search_len == 0 )
          opt_search_len = STRINGS_LEN_DEFAULT;
        break;
      case COPT(TOTAL_MATCHES):
        opt_matches = MATCHES_ALSO_PRINT;
        break;
      case COPT(TOTAL_MATCHES_ONLY):
        opt_matches = MATCHES_ONLY_PRINT;
        break;
      case COPT(UTF8):
        utf8_when = parse_utf8_when( optarg );
        break;
      case COPT(UTF8_PADDING):
        utf8_pad = parse_codepoint( optarg );
        break;
      case COPT(VERBOSE):
        opt_verbose = true;
        break;
      case COPT(VERSION):
        opt_version = true;
        break;

      case ':':
        goto missing_arg;
      case '?':
        goto invalid_opt;

      default:
        if ( isprint( opt ) )
          INTERNAL_ERROR(
            "'%c': unaccounted-for getopt_long() return value\n", opt
          );
        INTERNAL_ERROR(
          "%d: unaccounted-for getopt_long() return value\n", opt
        );
    } // switch
    opts_given[ opt ] = true;
  } // for

  FREE( short_opts );

  argc -= optind;
  argv += optind - 1;

  // handle special case of +offset option
  if ( argc > 0 && *argv[1] == '+' ) {
    fin_offset += STATIC_CAST( off_t, parse_offset( argv[1] ) );
    --argc;
    ++argv;
  }

  // check for mutually exclusive options
  check_mutually_exclusive( SOPT(BITS), SOPT(BYTES) );
  check_mutually_exclusive( SOPT(C_ARRAY),
    SOPT(BIG_ENDIAN)
    SOPT(COLOR)
    SOPT(FORMAT)
    SOPT(GROUP_BY)
    SOPT(IGNORE_CASE)
    SOPT(LITTLE_ENDIAN)
    SOPT(MATCHING_ONLY)
    SOPT(PRINTING_ONLY)
    SOPT(STRING)
    SOPT(STRINGS)
    SOPT(STRINGS_OPTS)
    SOPT(TOTAL_MATCHES)
    SOPT(TOTAL_MATCHES_ONLY)
    SOPT(UTF8)
    SOPT(UTF8_PADDING)
    SOPT(VERBOSE)
  );
  check_mutually_exclusive( SOPT(DECIMAL),
    SOPT(FORMAT)
    SOPT(HEXADECIMAL)
    SOPT(OCTAL)
  );
  check_mutually_exclusive( SOPT(DECIMAL) SOPT(HEXADECIMAL) SOPT(OCTAL),
    SOPT(NO_OFFSETS)
    SOPT(PLAIN)
  );
  check_mutually_exclusive( SOPT(GROUP_BY), SOPT(PLAIN) );
  check_mutually_exclusive( SOPT(LITTLE_ENDIAN),
    SOPT(BIG_ENDIAN)
    SOPT(FORMAT)
    SOPT(HOST_ENDIAN)
  );
  check_mutually_exclusive(
    SOPT(LITTLE_ENDIAN) SOPT(BIG_ENDIAN) SOPT(HOST_ENDIAN),
<<<<<<< HEAD
    SOPT(FORMAT)
    SOPT(STRING) SOPT(STRING_IGNORE_CASE)
=======
    SOPT(STRING) SOPT(STRINGS) SOPT(STRINGS_OPTS)
>>>>>>> 06e43d76
  );
  check_mutually_exclusive( SOPT(HELP),
    SOPT(BIG_ENDIAN)
    SOPT(BITS)
    SOPT(BYTES)
    SOPT(CONFIG)
    SOPT(DECIMAL)
    SOPT(FORMAT)
    SOPT(GROUP_BY)
    SOPT(HEXADECIMAL)
    SOPT(HOST_ENDIAN)
    SOPT(IGNORE_CASE)
    SOPT(LITTLE_ENDIAN)
    SOPT(MATCHING_ONLY)
    SOPT(MAX_BYTES)
    SOPT(MAX_LINES)
    SOPT(NO_ASCII)
    SOPT(NO_CONFIG)
    SOPT(NO_OFFSETS)
    SOPT(OCTAL)
    SOPT(PLAIN)
    SOPT(PRINTING_ONLY)
    SOPT(REVERSE)
    SOPT(SKIP_BYTES)
    SOPT(STRING)
    SOPT(STRINGS)
    SOPT(STRINGS_OPTS)
    SOPT(TOTAL_MATCHES)
    SOPT(TOTAL_MATCHES_ONLY)
    SOPT(UTF8)
    SOPT(UTF8_PADDING)
    SOPT(VERBOSE)
    SOPT(VERSION)
  );
  check_mutually_exclusive( SOPT(HEXADECIMAL), SOPT(DECIMAL) SOPT(OCTAL) );
  check_mutually_exclusive( SOPT(MATCH_BYTES), SOPT(MAX_LINES) );
  check_mutually_exclusive( SOPT(MATCHING_ONLY) SOPT(PRINTING_ONLY),
    SOPT(VERBOSE)
  );
  check_mutually_exclusive( SOPT(OCTAL), SOPT(DECIMAL) SOPT(HEXADECIMAL) );
  check_mutually_exclusive( SOPT(REVERSE),
    "AbBcCeEgimLNOpPsStTuUv"
  );
  check_mutually_exclusive( SOPT(TOTAL_MATCHES), SOPT(TOTAL_MATCHES_ONLY) );
  check_mutually_exclusive( SOPT(STRINGS),
    SOPT(LITTLE_ENDIAN) SOPT(BIG_ENDIAN) SOPT(HOST_ENDIAN)
    SOPT(IGNORE_CASE)
    SOPT(STRING)
  );
  check_mutually_exclusive( SOPT(VERSION),
    SOPT(BIG_ENDIAN)
    SOPT(BITS)
    SOPT(BYTES)
    SOPT(CONFIG)
    SOPT(DECIMAL)
    SOPT(FORMAT)
    SOPT(GROUP_BY)
    SOPT(HEXADECIMAL)
    SOPT(HOST_ENDIAN)
    SOPT(IGNORE_CASE)
    SOPT(LITTLE_ENDIAN)
    SOPT(MATCHING_ONLY)
    SOPT(MAX_BYTES)
    SOPT(MAX_LINES)
    SOPT(NO_ASCII)
    SOPT(NO_CONFIG)
    SOPT(NO_OFFSETS)
    SOPT(OCTAL)
    SOPT(PLAIN)
    SOPT(PRINTING_ONLY)
    SOPT(REVERSE)
    SOPT(SKIP_BYTES)
    SOPT(STRING)
    SOPT(STRINGS)
    SOPT(STRINGS_OPTS)
    SOPT(TOTAL_MATCHES)
    SOPT(TOTAL_MATCHES_ONLY)
    SOPT(UTF8)
    SOPT(UTF8_PADDING)
    SOPT(VERBOSE)
  );

  // check for options that require other options
  check_required( SOPT(BITS) SOPT(BYTES),
    SOPT(BIG_ENDIAN) SOPT(LITTLE_ENDIAN)
  );
  check_required( SOPT(IGNORE_CASE), SOPT(STRING) );
  check_required(
    SOPT(MATCHING_ONLY) SOPT(TOTAL_MATCHES) SOPT(TOTAL_MATCHES_ONLY),
    SOPT(BIG_ENDIAN)
    SOPT(LITTLE_ENDIAN)
    SOPT(STRING)
  );
  check_required( SOPT(UTF8_PADDING), SOPT(UTF8) );

  if ( opt_help )
    usage( argc > 2 ? EX_USAGE : EX_OK );

  if ( opt_version ) {
    puts( PACKAGE_STRING );
    exit( EX_OK );
  }

  char opt_buf[ OPT_BUF_SIZE ];

  if ( GAVE_OPTION( COPT(BITS) ) ) {
    if ( size_in_bits % 8 != 0 || size_in_bits > 64 )
      fatal_error( EX_USAGE,
        "\"%zu\": invalid value for %s;"
        " must be a multiple of 8 in 8-64\n",
        size_in_bits, opt_format( COPT(BITS), opt_buf, sizeof opt_buf )
      );
    opt_search_len = size_in_bits * 8;
    check_number_size(
      size_in_bits, int_len( opt_search_number ) * 8, COPT(BITS)
    );
  }

  if ( GAVE_OPTION( COPT(BYTES) ) ) {
    if ( size_in_bytes > 8 )
      fatal_error( EX_USAGE,
        "\"%zu\": invalid value for %s; must be in 1-8\n",
        size_in_bytes, opt_format( COPT(BYTES), opt_buf, sizeof opt_buf )
      );
    opt_search_len = size_in_bytes;
    check_number_size(
      size_in_bytes, int_len( opt_search_number ), COPT(BYTES)
    );
  }

  if ( opt_case_insensitive )
    tolower_s( opt_search_buf );

  if ( opt_group_by > row_bytes )
    row_bytes = opt_group_by;

  if ( max_lines > 0 )
    opt_max_bytes = max_lines * row_bytes;

  switch ( argc ) {
    case 2:                             // infile & outfile
      fout_path = argv[2];
      if ( strcmp( fout_path, "-" ) != 0 ) {
        //
        // We can't use fopen(3) because there's no mode that specifies opening
        // a file for writing and NOT truncating it to zero length if it
        // exists.
        //
        // Hence we have to use open(2) so we can specify only O_WRONLY and
        // O_CREAT but not O_TRUNC.
        //
        int const fd = open( fout_path, O_WRONLY | O_CREAT, 0644 );
        if ( fd == -1 )
          fatal_error( EX_CANTCREAT, "\"%s\": %s\n", fout_path, STRERROR() );
        DUP2( fd, STDOUT_FILENO );
        close( fd );
      }
      FALLTHROUGH;

    case 1:                             // infile only
      fin_path = argv[1];
      FALLTHROUGH;

    case 0:
      if ( strcmp( fin_path, "-" ) != 0 && !freopen( fin_path, "r", stdin ) )
        fatal_error( EX_NOINPUT, "\"%s\": %s\n", fin_path, STRERROR() );
      fskip( fin_offset, stdin );
      break;

    default:
      usage( EX_USAGE );
  } // switch

<<<<<<< HEAD
  if ( opt_format_file != NULL ) {
    FILE *const file = fopen( opt_format_file, "r" );
    PERROR_EXIT_IF( file == NULL, EX_NOINPUT );
    yyrestart( file );
    int const rv = yyparse();
    PJL_IGNORE_RV( fclose( file ) );
    if ( unlikely( rv == 2 ) ) {
      //
      // Bison has already printed "memory exhausted" via yyerror() that
      // doesn't print a newline, so print one now.
      //
      EPUTC( '\n' );
      _Exit( EX_SOFTWARE );
    }

    if ( rv != 0 )
      exit( EX_DATAERR );
  }

=======
  if ( !opt_strings ) {
    if ( opt_search_buf != NULL ) {
      // searching for a string
      opt_search_len = strlen( opt_search_buf );
    }
    else if ( opt_search_endian != ENDIAN_NONE ) {
      // searching for a number
      if ( opt_search_len == 0 )        // default to smallest possible size
        opt_search_len = int_len( opt_search_number );
      int_rearrange_bytes(
        &opt_search_number, opt_search_len, opt_search_endian
      );
      opt_search_buf = POINTER_CAST( char*, &opt_search_number );
    }
  }

  if ( opt_max_bytes == 0 )             // degenerate case
    exit( opt_search_len > 0 ? EX_NO_MATCHES : EX_OK );

>>>>>>> 06e43d76
  opt_utf8 = should_utf8( utf8_when );
  if ( utf8_pad ) {
    static char utf8_pad_buf[ UTF8_LEN_MAX + 1/*NULL*/ ];
    utf32_8( utf8_pad, utf8_pad_buf );
    opt_utf8_pad = utf8_pad_buf;
  }

  return;

invalid_opt:
  NO_OP;
  // Determine whether the invalid option was short or long.
  char const *const invalid_opt = argv[ optind - 1 ];
  EPRINTF( "%s: ", me );
  if ( invalid_opt != NULL && strncmp( invalid_opt, "--", 2 ) == 0 )
    EPRINTF( "\"%s\"", invalid_opt + 2/*skip over "--"*/ );
  else
    EPRINTF( "'%c'", STATIC_CAST( char, optopt ) );
  EPRINTF( ": invalid option; use --help or -h for help\n" );
  exit( EX_USAGE );

missing_arg:
  fatal_error( EX_USAGE,
    "\"%s\" requires an argument\n",
    opt_format(
      STATIC_CAST( char, opt == ':' ? optopt : opt ),
      opt_buf, sizeof opt_buf
    )
  );
}

///////////////////////////////////////////////////////////////////////////////
/* vim:set et sw=2 ts=2: */<|MERGE_RESOLUTION|>--- conflicted
+++ resolved
@@ -99,29 +99,8 @@
 #define GAVE_OPTION(OPT)    (opts_given[ STATIC_CAST( char8_t, (OPT) ) ])
 #define OPT_BUF_SIZE        32          /* used for opt_format() */
 
-<<<<<<< HEAD
-// extern variable definitions
-ad_debug_t    opt_ad_debug;
-bool          opt_case_insensitive;
-color_when_t  opt_color_when = COLOR_WHEN_DEFAULT;
-c_fmt_t       opt_c_fmt;
-unsigned      opt_group_by = GROUP_BY_DEFAULT;
-size_t        opt_max_bytes = SIZE_MAX;
-matches_t     opt_matches;
-offset_fmt_t  opt_offset_fmt = OFMT_HEX;
-bool          opt_only_matching;
-bool          opt_only_printing;
-bool          opt_print_ascii = true;
-bool          opt_reverse;
-char         *opt_search_buf;
-endian_t      opt_search_endian;
-size_t        opt_search_len;
-uint64_t      opt_search_number;
-bool          opt_utf8;
-char const   *opt_utf8_pad = UTF8_PAD_CHAR_DEFAULT;
-bool          opt_verbose;
-=======
 // option extern variable definitions
+ad_debug_t      opt_ad_debug;
 bool            opt_case_insensitive;
 color_when_t    opt_color_when = COLOR_WHEN_DEFAULT;
 c_fmt_t         opt_c_fmt;
@@ -145,7 +124,6 @@
 bool            opt_utf8;
 char const     *opt_utf8_pad = UTF8_PAD_CHAR_DEFAULT;
 bool            opt_verbose;
->>>>>>> 06e43d76
 
 /**
  * Command-line options.
@@ -660,70 +638,6 @@
 "       %s --help\n"
 "       %s --version\n"
 "options:\n"
-<<<<<<< HEAD
-"  --big-endian=NUM        " UOPT(BIG_ENDIAN)
-                            "Search for big-endian number.\n"
-"  --bits=NUM              " UOPT(BITS)
-                            "Number size in bits: 8-64 [default: auto].\n"
-"  --bytes=NUM             " UOPT(BYTES)
-                            "Number size in bytes: 1-8 [default: auto].\n"
-"  --c-array=FMT           " UOPT(C_ARRAY)
-                            "Dump bytes as a C array.\n"
-"  --color=WHEN            " UOPT(COLOR)
-                            "When to colorize output [default: not_file].\n"
-"  --decimal               " UOPT(DECIMAL)
-                            "Print offsets in decimal.\n"
-"  --format=FILE           " UOPT(FORMAT)
-                            "Dump according to file format.\n"
-"  --group-by=NUM          " UOPT(GROUP_BY)
-                            "Group bytes by 1/2/4/8/16/32 [default: " STRINGIFY(GROUP_BY_DEFAULT) "].\n"
-"  --help                  " UOPT(HELP)
-                            "Print this help and exit.\n"
-"  --hexadecimal           " UOPT(HEXADECIMAL)
-                            "Print offsets in hexadecimal [default].\n"
-"  --host-endian=NUM       " UOPT(HOST_ENDIAN)
-                            "Search for host-endian number.\n"
-"  --ignore-case           " UOPT(IGNORE_CASE)
-                            "Ignore case for string searches.\n"
-"  --little-endian=NUM     " UOPT(LITTLE_ENDIAN)
-                            "Search for little-endian number.\n"
-"  --matching-only         " UOPT(MATCHING_ONLY)
-                            "Only dump rows having matches.\n"
-"  --max-bytes=NUM         " UOPT(MAX_BYTES)
-                            "Dump max number of bytes [default: unlimited].\n"
-"  --max-lines=NUM         " UOPT(MAX_LINES)
-                            "Dump max number of lines [default: unlimited].\n"
-"  --no-ascii              " UOPT(NO_ASCII)
-                            "Suppress printing the ASCII part.\n"
-"  --no-offsets            " UOPT(NO_OFFSETS)
-                            "Suppress printing offsets.\n"
-"  --octal                 " UOPT(OCTAL)
-                            "Print offsets in octal.\n"
-"  --plain                 " UOPT(PLAIN)
-                            "Dump in plain format; same as: -AOg32.\n"
-"  --printing-only         " UOPT(PRINTING_ONLY)
-                            "Only dump rows having printable characters.\n"
-"  --reverse               " UOPT(REVERSE)
-                            "Reverse from dump back to binary.\n"
-"  --skip-bytes=NUM        " UOPT(SKIP_BYTES)
-                            "Jump to offset before dumping [default: 0].\n"
-"  --string=STR            " UOPT(STRING)
-                            "Search for string.\n"
-"  --string-ignore-case=STR" UOPT(STRING_IGNORE_CASE)
-                            "Search for case-insensitive string.\n"
-"  --total-matches         " UOPT(TOTAL_MATCHES)
-                            "Additionally print total number of matches.\n"
-"  --total-matches-only    " UOPT(TOTAL_MATCHES_ONLY)
-                            "Only print total number of matches.\n"
-"  --utf8=WHEN             " UOPT(UTF8)
-                            "When to dump in UTF-8 [default: never].\n"
-"  --utf8-padding=NUM      " UOPT(UTF8_PADDING)
-                            "Set UTF-8 padding character [default: U+2581].\n"
-"  --verbose               " UOPT(VERBOSE)
-                            "Dump repeated rows also.\n"
-"  --version               " UOPT(VERSION)
-                            "Print version and exit.\n"
-=======
 "  --big-endian=NUM      " UOPT(BIG_ENDIAN)
                           "Search for big-endian number.\n"
 "  --bits=NUM            " UOPT(BITS)
@@ -786,7 +700,6 @@
                           "Dump repeated rows also.\n"
 "  --version             " UOPT(VERSION)
                           "Print version and exit.\n"
->>>>>>> 06e43d76
 "\n"
 PACKAGE_NAME " home page: " PACKAGE_URL "\n"
 "Report bugs to: " PACKAGE_BUGREPORT "\n",
@@ -1044,12 +957,8 @@
   );
   check_mutually_exclusive(
     SOPT(LITTLE_ENDIAN) SOPT(BIG_ENDIAN) SOPT(HOST_ENDIAN),
-<<<<<<< HEAD
     SOPT(FORMAT)
-    SOPT(STRING) SOPT(STRING_IGNORE_CASE)
-=======
     SOPT(STRING) SOPT(STRINGS) SOPT(STRINGS_OPTS)
->>>>>>> 06e43d76
   );
   check_mutually_exclusive( SOPT(HELP),
     SOPT(BIG_ENDIAN)
@@ -1223,7 +1132,6 @@
       usage( EX_USAGE );
   } // switch
 
-<<<<<<< HEAD
   if ( opt_format_file != NULL ) {
     FILE *const file = fopen( opt_format_file, "r" );
     PERROR_EXIT_IF( file == NULL, EX_NOINPUT );
@@ -1243,7 +1151,6 @@
       exit( EX_DATAERR );
   }
 
-=======
   if ( !opt_strings ) {
     if ( opt_search_buf != NULL ) {
       // searching for a string
@@ -1263,7 +1170,6 @@
   if ( opt_max_bytes == 0 )             // degenerate case
     exit( opt_search_len > 0 ? EX_NO_MATCHES : EX_OK );
 
->>>>>>> 06e43d76
   opt_utf8 = should_utf8( utf8_when );
   if ( utf8_pad ) {
     static char utf8_pad_buf[ UTF8_LEN_MAX + 1/*NULL*/ ];
