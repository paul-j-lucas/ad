/*
**      ad -- ASCII dump
**      src/options.c
**
**      Copyright (C) 2015-2019  Paul J. Lucas
**
**      This program is free software: you can redistribute it and/or modify
**      it under the terms of the GNU General Public License as published by
**      the Free Software Foundation, either version 3 of the License, or
**      (at your option) any later version.
**
**      This program is distributed in the hope that it will be useful,
**      but WITHOUT ANY WARRANTY; without even the implied warranty of
**      MERCHANTABILITY or FITNESS FOR A PARTICULAR PURPOSE.  See the
**      GNU General Public License for more details.
**
**      You should have received a copy of the GNU General Public License
**      along with this program.  If not, see <http://www.gnu.org/licenses/>.
*/

// local
#include "pjl_config.h"                 /* must go first */
#include "color.h"
#include "common.h"
#include "options.h"
#include "unicode.h"

// standard
#include <assert.h>
#include <ctype.h>                      /* for islower(), toupper() */
#include <fcntl.h>                      /* for O_CREAT, O_RDONLY, O_WRONLY */
#include <getopt.h>
#include <inttypes.h>                   /* for PRIu64, etc. */
#include <libgen.h>                     /* for basename() */
#include <stddef.h>                     /* for size_t */
#include <stdio.h>                      /* for fdopen() */
#include <stdlib.h>                     /* for exit() */
#include <string.h>                     /* for str...() */
#include <sys/stat.h>                   /* for fstat() */
#include <sys/types.h>
#include <sysexits.h>

///////////////////////////////////////////////////////////////////////////////

#define GAVE_OPTION(OPT)    (opts_given[ (unsigned char)(OPT) ])
#define OPT_BUF_SIZE        32          /* used for format_opt() */
#define SET_OPTION(OPT)     (opts_given[ (unsigned char)(OPT) ] = (char)(OPT))

// option extern variable definitions
bool                opt_case_insensitive;
c_fmt_t             opt_c_fmt;
unsigned            opt_group_by = GROUP_BY_DEFAULT;
size_t              opt_max_bytes = SIZE_MAX;
matches_t           opt_matches;
offset_fmt_t        opt_offset_fmt = OFMT_HEX;
bool                opt_only_matching;
bool                opt_only_printing;
bool                opt_print_ascii = true;
bool                opt_reverse;
bool                opt_utf8;
char const         *opt_utf8_pad = UTF8_PAD_CHAR_DEFAULT;
bool                opt_verbose;

// other extern variable definitions
FILE               *fin;
off_t               fin_offset;
char const         *fin_path = "-";
FILE               *fout;
char const         *fout_path = "-";
char const         *me;
char               *search_buf;
ad_endian_t         search_endian;
size_t              search_len;
uint64_t            search_number;

// local constant definitions
static struct option const LONG_OPTS[] = {
  { "bits",               required_argument,  NULL, 'b' },
  { "bytes",              required_argument,  NULL, 'B' },
  { "color",              required_argument,  NULL, 'c' },
  { "c-array",            optional_argument,  NULL, 'C' },
  { "decimal",            no_argument,        NULL, 'd' },
  { "little-endian",      required_argument,  NULL, 'e' },
  { "big-endian",         required_argument,  NULL, 'E' },
  { "group-by",           required_argument,  NULL, 'g' },
  { "help",               no_argument,        NULL, 'H' },
  { "hexadecimal",        no_argument,        NULL, 'h' },
  { "ignore-case",        no_argument,        NULL, 'i' },
  { "skip-bytes",         required_argument,  NULL, 'j' },
  { "max-lines",          required_argument,  NULL, 'L' },
  { "matching-only",      no_argument,        NULL, 'm' },
  { "max-bytes",          required_argument,  NULL, 'N' },
  { "no-ascii",           no_argument,        NULL, 'A' },
  { "no-offsets",         no_argument,        NULL, 'O' },
  { "octal",              no_argument,        NULL, 'o' },
  { "printable-only",     no_argument,        NULL, 'p' },
  { "plain",              no_argument,        NULL, 'P' },
  { "reverse",            no_argument,        NULL, 'r' },
  { "revert",             no_argument,        NULL, 'r' },
  { "string",             required_argument,  NULL, 's' },
  { "string-ignore-case", required_argument,  NULL, 'S' },
  { "total-matches",      no_argument,        NULL, 't' },
  { "total-matches-only", no_argument,        NULL, 'T' },
  { "utf8",               required_argument,  NULL, 'u' },
  { "utf8-padding",       required_argument,  NULL, 'U' },
  { "verbose",            no_argument,        NULL, 'v' },
  { "version",            no_argument,        NULL, 'V' },
  { NULL,                 0,                  NULL, 0   }
};
static char const SHORT_OPTS[] = "Ab:B:c:C:de:E:g:hHij:L:mN:oOpPrs:S:tTu:U:vV";

// local variable definitions
static char         opts_given[ 128 ];

// local functions
AD_WARN_UNUSED_RESULT
static char const*  get_long_opt( char );

/////////// local functions ///////////////////////////////////////////////////

/**
 * Formats an option as <code>[--%s/]-%c</code> where \c %s is the long option
 * (if any) and %c is the short option.
 *
 * @param short_opt The short option (along with its corresponding long option,
 * if any) to format.
 * @param buf The buffer to use.
 * @param buf_size The size of \a buf.
 * @return Returns \a buf.
 */
AD_WARN_UNUSED_RESULT
static char* format_opt( char short_opt, char buf[], size_t size ) {
  char const *const long_opt = get_long_opt( short_opt );
  snprintf(
    buf, size, "%s%s%s-%c",
    *long_opt ? "--" : "", long_opt, *long_opt ? "/" : "", short_opt
  );
  return buf;
}

/**
 * Gets the corresponding name of the long option for the given short option.
 *
 * @param short_opt The short option to get the corresponding long option for.
 * @return Returns the said option or the empty string if none.
 */
AD_WARN_UNUSED_RESULT
static char const* get_long_opt( char short_opt ) {
  for ( struct option const *long_opt = LONG_OPTS; long_opt->name; ++long_opt )
    if ( long_opt->val == short_opt )
      return long_opt->name;
  return "";
}

/**
 * Checks that no options were given that are among the two given mutually
 * exclusive sets of short options.
 * Prints an error message and exits if any such options are found.
 *
 * @param opts1 The first set of short options.
 * @param opts2 The second set of short options.
 */
static void check_mutually_exclusive( char const *opts1, char const *opts2 ) {
  assert( opts1 != NULL );
  assert( opts2 != NULL );

  unsigned gave_count = 0;
  char const *opt = opts1;
  char gave_opt1 = '\0';

  for ( unsigned i = 0; i < 2; ++i ) {
    for ( ; *opt; ++opt ) {
      if ( GAVE_OPTION( *opt ) ) {
        if ( ++gave_count > 1 ) {
          char const gave_opt2 = *opt;
          char opt1_buf[ OPT_BUF_SIZE ];
          char opt2_buf[ OPT_BUF_SIZE ];
          PMESSAGE_EXIT( EX_USAGE,
            "%s and %s are mutually exclusive\n",
            format_opt( gave_opt1, opt1_buf, sizeof opt1_buf ),
            format_opt( gave_opt2, opt2_buf, sizeof opt2_buf  )
          );
        }
        gave_opt1 = *opt;
        break;
      }
    } // for
    if ( gave_count == 0 )
      break;
    opt = opts2;
  } // for
}

/**
 * Checks that the number of bits or bytes given for \c search_number are
 * sufficient to contain it.
 * Prints an error message and exits if \a given_size &lt; \a actual_size.
 *
 * @param given_size The given size in bits or bytes.
 * @param actual_size The actual size of \c search_number in bits or bytes.
 */
static void check_number_size( size_t given_size, size_t actual_size,
                               char opt ) {
  if ( given_size < actual_size ) {
    char opt_buf[ OPT_BUF_SIZE ];
    PMESSAGE_EXIT( EX_USAGE,
      "\"%zu\": value for %s is too small for \"%" PRIu64 "\";"
      " must be at least %zu\n",
      given_size, format_opt( opt, opt_buf, sizeof opt_buf ),
      search_number, actual_size
    );
  }
}

/**
 * For each option in \a opts that was given, checks that at least one of
 * \a req_opts was also given.
 * If not, prints an error message and exits.
 *
 * @param opts The set of short options.
 * @param req_opts The set of required options for \a opts.
 */
static void check_required( char const *opts, char const *req_opts ) {
  assert( opts != NULL );
  assert( req_opts != NULL );
  for ( char const *opt = opts; *opt; ++opt ) {
    if ( GAVE_OPTION( *opt ) ) {
      for ( char const *req_opt = req_opts; req_opt[0] != '\0'; ++req_opt )
        if ( GAVE_OPTION( *req_opt ) )
          return;
      char opt_buf[ OPT_BUF_SIZE ];
      bool const reqs_multiple = strlen( req_opts ) > 1;
      PMESSAGE_EXIT( EX_USAGE,
        "%s requires %sthe -%s option%s to be given also\n",
        format_opt( *opt, opt_buf, sizeof opt_buf ),
        (reqs_multiple ? "one of " : ""),
        req_opts, (reqs_multiple ? "s" : "")
      );
    }
  } // for
}

#define ADD_CFMT(F) \
  BLOCK( if ( (c_fmt & CFMT_##F) != 0 ) goto dup_format; c_fmt |= CFMT_##F; )

/**
 * Parses a C array format value.
 *
 * @param s The NULL-terminated string to parse that may contain exactly zero
 * or one of each of the letters \c cilstu in any order; or NULL for none.
 * @return Returns the corresponding \c c_fmt_t
 * or prints an error message and exits if \a s is invalid.
 */
AD_WARN_UNUSED_RESULT
static c_fmt_t parse_c_fmt( char const *s ) {
  c_fmt_t c_fmt = CFMT_DEFAULT;
  char const *fmt;
  char opt_buf[ OPT_BUF_SIZE ];

  if ( s != NULL && s[0] != '\0' ) {
    for ( fmt = s; fmt[0] != '\0'; ++fmt ) {
      switch ( fmt[0] ) {
        case 'c': ADD_CFMT( CONST );    break;
        case 'i': ADD_CFMT( INT );      break;
        case 'l': ADD_CFMT( LONG );     break;
        case 's': ADD_CFMT( STATIC );   break;
        case 't': ADD_CFMT( SIZE_T );   break;
        case 'u': ADD_CFMT( UNSIGNED ); break;
        default :
          PMESSAGE_EXIT( EX_USAGE,
            "'%c': invalid C format for %s;"
            " must be one of: [cilstu]\n",
            *fmt, format_opt( 'C', opt_buf, sizeof opt_buf )
          );
      } // switch
    } // for
    if ( (c_fmt & CFMT_SIZE_T) != 0 &&
         (c_fmt & (CFMT_INT | CFMT_LONG | CFMT_UNSIGNED)) != 0 ) {
      PMESSAGE_EXIT( EX_USAGE,
        "\"%s\": invalid C format for %s:"
        " 't' and [ilu] are mutually exclusive\n",
        s, format_opt( 'C', opt_buf, sizeof opt_buf )
      );
    }
  }
  return c_fmt;

dup_format:
  PMESSAGE_EXIT( EX_USAGE,
    "\"%s\": invalid C format for %s:"
    " '%c' specified more than once\n",
    s, format_opt( 'C', opt_buf, sizeof opt_buf ), *fmt
  );
}

#undef ADD_CFMT

/**
 * Parses a Unicode code-point value.
 *
 * @param s The NULL-terminated string to parse.  Allows for strings of the
 * form:
 *  + X: a single character.
 *  + NN: two-or-more decimal digits.
 *  + 0xN, u+N, or U+N: one-or-more hexadecimal digits.
 * @return Returns the Unicode code-point value
 * or prints an error message and exits if \a s is invalid.
 */
<<<<<<< HEAD
static char32_t parse_codepoint( char const *s ) {
=======
AD_WARN_UNUSED_RESULT
static codepoint_t parse_codepoint( char const *s ) {
>>>>>>> af978423
  assert( s != NULL );

  if ( s[0] != '\0' && s[1] == '\0' )   // assume single-char ASCII
    return STATIC_CAST(char32_t, s[0]);

  char const *const s0 = s;
  if ( (s[0] == 'U' || s[0] == 'u') && s[1] == '+' ) {
    // convert [uU]+NNNN to 0xNNNN so strtoull() will grok it
    char *const t = (char*)free_later( check_strdup( s ) );
    s = (char*)memcpy( t, "0x", 2 );
  }
  uint64_t const cp = parse_ull( s );
  if ( cp_is_valid( cp ) )
    return STATIC_CAST(char32_t, cp);

  char opt_buf[ OPT_BUF_SIZE ];
  PMESSAGE_EXIT( EX_USAGE,
    "\"%s\": invalid Unicode code-point for %s\n",
    s0, format_opt( 'U', opt_buf, sizeof opt_buf )
  );
}

/**
 * Parses a color "when" value.
 *
 * @param when The NULL-terminated "when" string to parse.
 * @return Returns the associated \c color_when_t
 * or prints an error message and exits if \a when is invalid.
 */
AD_WARN_UNUSED_RESULT
static color_when_t parse_color_when( char const *when ) {
  struct colorize_map {
    char const   *map_when;
    color_when_t  map_colorization;
  };
  typedef struct colorize_map colorize_map_t;

  static colorize_map_t const COLORIZE_MAP[] = {
    { "always",    COLOR_ALWAYS   },
    { "auto",      COLOR_ISATTY   },    // grep compatibility
    { "isatty",    COLOR_ISATTY   },    // explicit synonym for auto
    { "never",     COLOR_NEVER    },
    { "not_file",  COLOR_NOT_FILE },    // !ISREG( stdout )
    { "not_isreg", COLOR_NOT_FILE },    // synonym for not_isfile
    { "tty",       COLOR_ISATTY   },    // synonym for isatty
    { NULL,        COLOR_NEVER    }
  };

  assert( when != NULL );
  size_t names_buf_size = 1;            // for trailing NULL

  for ( colorize_map_t const *m = COLORIZE_MAP; m->map_when != NULL; ++m ) {
    if ( strcasecmp( when, m->map_when ) == 0 )
      return m->map_colorization;
    // sum sizes of names in case we need to construct an error message
    names_buf_size += strlen( m->map_when ) + 2 /* ", " */;
  } // for

  // name not found: construct valid name list for an error message
  char *const names_buf = (char*)free_later( MALLOC( char, names_buf_size ) );
  char *pnames = names_buf;
  for ( colorize_map_t const *m = COLORIZE_MAP; m->map_when != NULL; ++m ) {
    if ( pnames > names_buf ) {
      strcpy( pnames, ", " );
      pnames += 2;
    }
    strcpy( pnames, m->map_when );
    pnames += strlen( m->map_when );
  } // for

  char opt_buf[ OPT_BUF_SIZE ];
  PMESSAGE_EXIT( EX_USAGE,
    "\"%s\": invalid value for %s; must be one of:\n\t%s\n",
    when, format_opt( 'c', opt_buf, sizeof opt_buf ), names_buf
  );
}

/**
 * Parses the option for \c --group-by/-g.
 *
 * @param s The NULL-terminated string to parse.
 * @return Returns the group-by value
 * or prints an error message and exits if the value is invalid.
 */
AD_WARN_UNUSED_RESULT
static unsigned parse_group_by( char const *s ) {
  uint64_t const group_by = parse_ull( s );
  switch ( group_by ) {
    case 1:
    case 2:
    case 4:
    case 8:
    case 16:
    case 32:
      return STATIC_CAST(unsigned, group_by);
  } // switch
  char opt_buf[ OPT_BUF_SIZE ];
  PMESSAGE_EXIT( EX_USAGE,
    "\"%" PRIu64 "\": invalid value for %s;"
    " must be one of: 1, 2, 4, 8, 16, or 32\n",
    group_by, format_opt( 'g', opt_buf, sizeof opt_buf )
  );
}

/**
 * Parses a UTF-8 "when" value.
 *
 * @param when The NULL-terminated "when" string to parse.
 * @return Returns the associated \c utf8_when_t
 * or prints an error message and exits if \a when is invalid.
 */
AD_WARN_UNUSED_RESULT
static utf8_when_t parse_utf8_when( char const *when ) {
  struct utf8_map {
    char const *map_when;
    utf8_when_t map_utf8;
  };
  typedef struct utf8_map utf8_map_t;

  static utf8_map_t const UTF8_MAP[] = {
    { "always",   UTF8_ALWAYS   },
    { "auto",     UTF8_ENCODING },
    { "encoding", UTF8_ENCODING },      // explicit synonym for auto
    { "never",    UTF8_NEVER    },
    { NULL,       UTF8_NEVER    }
  };

  assert( when != NULL );
  size_t names_buf_size = 1;            // for trailing NULL

  for ( utf8_map_t const *m = UTF8_MAP; m->map_when != NULL; ++m ) {
    if ( strcasecmp( when, m->map_when ) == 0 )
      return m->map_utf8;
    // sum sizes of names in case we need to construct an error message
    names_buf_size += strlen( m->map_when ) + 2 /* ", " */;
  } // for

  // name not found: construct valid name list for an error message
  char *const names_buf = (char*)free_later( MALLOC( char, names_buf_size ) );
  char *pnames = names_buf;
  for ( utf8_map_t const *m = UTF8_MAP; m->map_when != NULL; ++m ) {
    if ( pnames > names_buf ) {
      strcpy( pnames, ", " );
      pnames += 2;
    }
    strcpy( pnames, m->map_when );
    pnames += strlen( m->map_when );
  } // for

  char opt_buf[ OPT_BUF_SIZE ];
  PMESSAGE_EXIT( EX_USAGE,
    "\"%s\": invalid value for %s; must be one of:\n\t%s\n",
    when, format_opt( 'u', opt_buf, sizeof opt_buf ), names_buf
  );
}

/**
 * Prints the usage message to standard error and exits.
 */
AD_NORETURN
static void usage( void ) {
  printf(
"usage: " PACKAGE " [options] [+offset] [infile [outfile]]\n"
"       " PACKAGE " -r [-dho] [infile [outfile]]\n"
"       " PACKAGE " -H\n"
"       " PACKAGE " -V\n"
"options:\n"
"  --big-endian=NUM         (-E)  Search for big-endian number.\n"
"  --bits=NUM               (-b)  Number size in bits: 8-64 [default: auto].\n"
"  --bytes=NUM              (-B)  Number size in bytes: 1-8 [default: auto].\n"
"  --c-array=FMT            (-C)  Dump bytes as a C array.\n"
"  --color=WHEN             (-c)  When to colorize output [default: not_file].\n"
"  --decimal                (-d)  Print offsets in decimal.\n"
"  --group-by=NUM           (-g)  Group bytes by 1/2/4/8/16/32 [default: %u].\n"
"  --help                   (-H)  Print this help and exit.\n"
"  --hexadecimal            (-h)  Print offsets in hexadecimal [default].\n"
"  --ignore-case            (-i)  Ignore case for string searches.\n"
"  --little-endian=NUM      (-e)  Search for little-endian number.\n"
"  --matching-only          (-m)  Only dump rows having matches.\n"
"  --max-bytes=NUM          (-N)  Dump max number of bytes [default: unlimited].\n"
"  --max-lines=NUM          (-L)  Dump max number of lines [default: unlimited].\n"
"  --no-ascii               (-A)  Suppress printing the ASCII part.\n"
"  --no-offsets             (-O)  Suppress printing offsets.\n"
"  --octal                  (-o)  Print offsets in octal.\n"
"  --plain                  (-P)  Dump in plain format; same as: -AOg32.\n"
"  --printing-only          (-p)  Only dump rows having printable characters.\n"
"  --reverse                (-r)  Reverse from dump back to binary.\n"
"  --skip-bytes=NUM         (-j)  Jump to offset before dumping [default: 0].\n"
"  --string=STR             (-s)  Search for string.\n"
"  --string-ignore-case=STR (-S)  Search for case-insensitive string.\n"
"  --total-matches          (-t)  Additionally print total number of matches.\n"
"  --total-matches-only     (-T)  Only print total number of matches.\n"
"  --utf8-padding=NUM       (-U)  Set UTF-8 padding character [default: U+2581].\n"
"  --utf8=WHEN              (-u)  When to dump in UTF-8 [default: never].\n"
"  --verbose                (-v)  Dump repeated rows also.\n"
"  --version                (-V)  Print version and exit.\n"
    , GROUP_BY_DEFAULT
  );
  exit( EX_USAGE );
}

////////// extern functions ///////////////////////////////////////////////////

char const* get_offset_fmt_english( void ) {
  switch ( opt_offset_fmt ) {
    case OFMT_NONE: return "none";
    case OFMT_DEC : return "decimal";
    case OFMT_HEX : return "hexadecimal";
    case OFMT_OCT : return "octal";
  } // switch
  assert( false );
  return NULL;                          // suppress warning (never gets here)
}

char const* get_offset_fmt_format( void ) {
  static char fmt[8];                   // e.g.: "%016llX"
  if ( fmt[0] == '\0' ) {
    switch ( opt_offset_fmt ) {
      case OFMT_NONE:
        strcpy( fmt, "%00" );
        break;
      case OFMT_DEC:
        sprintf( fmt, "%%0%zu" PRIu64, get_offset_width() );
        break;
      case OFMT_HEX:
        sprintf( fmt, "%%0%zu" PRIX64, get_offset_width() );
        break;
      case OFMT_OCT:
        sprintf( fmt, "%%0%zu" PRIo64, get_offset_width() );
        break;
      default:
        assert( false );
    } // switch
  }
  return fmt;
}

size_t get_offset_width( void ) {
  return  (opt_group_by == 1 && opt_print_ascii) ||
          (row_bytes > ROW_BYTES_DEFAULT && !opt_print_ascii) ?
      OFFSET_WIDTH_MIN : OFFSET_WIDTH_MAX;
}

void parse_options( int argc, char *argv[] ) {
  color_when_t  color_when = COLOR_WHEN_DEFAULT;
  size_t        max_lines = 0;
  bool          print_version = false;
  size_t        size_in_bits = 0, size_in_bytes = 0;
  char32_t      utf8_pad = 0;
  utf8_when_t   utf8_when = UTF8_WHEN_DEFAULT;

  me = basename( argv[0] );
  opterr = 1;

  for ( ;; ) {
    int const opt = getopt_long( argc, argv, SHORT_OPTS, LONG_OPTS, NULL );
    if ( opt == -1 )
      break;
    SET_OPTION( opt );
    switch ( opt ) {
      case 'A': opt_print_ascii = false;                                break;
      case 'b': size_in_bits = parse_ull( optarg );                     break;
      case 'B': size_in_bytes = parse_ull( optarg );                    break;
      case 'c': color_when = parse_color_when( optarg );                break;
      case 'C': opt_c_fmt = parse_c_fmt( optarg );                      break;
      case 'd': opt_offset_fmt = OFMT_DEC;                              break;
      case 'e':
      case 'E': search_number = parse_ull( optarg );
                search_endian = opt == 'E' ? ENDIAN_BIG: ENDIAN_LITTLE; break;
      case 'g': opt_group_by = parse_group_by( optarg );                break;
      case 'h': opt_offset_fmt = OFMT_HEX;                              break;
   // case 'H': usage();                // default case handles this
      case 'S': search_buf = (char*)free_later( check_strdup( optarg ) );
                // FALLTHROUGH
      case 'i': opt_case_insensitive = true;                            break;
      case 'j': fin_offset += (off_t)parse_offset( optarg );            break;
      case 'L': max_lines = parse_ull( optarg );                        break;
      case 'm': opt_only_matching = true;                               break;
      case 'N': opt_max_bytes = parse_offset( optarg );                 break;
      case 'o': opt_offset_fmt = OFMT_OCT;                              break;
      case 'O': opt_offset_fmt = OFMT_NONE;                             break;
      case 'p': opt_only_printing = true;                               break;
      case 'P': opt_group_by = ROW_BYTES_MAX;
                opt_offset_fmt = OFMT_NONE;
                opt_print_ascii = false;
                break;
      case 'r': opt_reverse = true;                                     break;
      case 's': search_buf = (char*)free_later( check_strdup( optarg ) );
                                                                        break;
      case 't': opt_matches = MATCHES_PRINT;                            break;
      case 'T': opt_matches = MATCHES_ONLY;                             break;
      case 'u': utf8_when = parse_utf8_when( optarg );                  break;
      case 'U': utf8_pad = parse_codepoint( optarg );                   break;
      case 'v': opt_verbose = true;                                     break;
      case 'V': print_version = true;                                   break;
      default : usage();
    } // switch
  } // for
  argc -= optind;
  argv += optind - 1;

  // handle special case of +offset option
  if ( argc && *argv[1] == '+' ) {
    fin_offset += (off_t)parse_offset( argv[1] );
    --argc;
    ++argv;
  }

  // check for mutually exclusive options
  check_mutually_exclusive( "b", "B" );
  check_mutually_exclusive( "C", "ceEgimpsStTuUv" );
  check_mutually_exclusive( "d", "hoOP" );
  check_mutually_exclusive( "eE", "sS" );
  check_mutually_exclusive( "g", "P" );
  check_mutually_exclusive( "L", "N" );
  check_mutually_exclusive( "mp", "v" );
  check_mutually_exclusive( "r", "AbBcCeEgimLNOpPsStTuUv" );
  check_mutually_exclusive( "t", "T" );
  check_mutually_exclusive( "V", "AbBcCdeEghHijmLNoOpPrsStTuUv" );

  // check for options that require other options
  check_required( "bB", "eE" );
  check_required( "i", "s" );
  check_required( "mtT", "eEsS" );
  check_required( "U", "u" );

  if ( print_version ) {
    PRINT_ERR( "%s\n", PACKAGE_STRING );
    exit( EX_OK );
  }

  char opt_buf[ OPT_BUF_SIZE ];

  if ( GAVE_OPTION( 'b' ) ) {
    if ( size_in_bits % 8 != 0 || size_in_bits > 64 )
      PMESSAGE_EXIT( EX_USAGE,
        "\"%zu\": invalid value for %s;"
        " must be a multiple of 8 in 8-64\n",
        size_in_bits, format_opt( 'b', opt_buf, sizeof opt_buf )
      );
    search_len = size_in_bits * 8;
    check_number_size( size_in_bits, int_len( search_number ) * 8, 'b' );
  }

  if ( GAVE_OPTION( 'B' ) ) {
    if ( size_in_bytes > 8 )
      PMESSAGE_EXIT( EX_USAGE,
        "\"%zu\": invalid value for %s; must be in 1-8\n",
        size_in_bytes, format_opt( 'B', opt_buf, sizeof opt_buf )
      );
    search_len = size_in_bytes;
    check_number_size( size_in_bytes, int_len( search_number ), 'B' );
  }

  if ( opt_case_insensitive )
    tolower_s( search_buf );

  if ( opt_group_by > row_bytes )
    row_bytes = opt_group_by;

  if ( max_lines > 0 )
    opt_max_bytes = max_lines * row_bytes;

  fin  = stdin;
  fout = stdout;

  switch ( argc ) {
    case 2:                             // infile & outfile
      fout_path = argv[2];
      if ( strcmp( fout_path, "-" ) != 0 ) {
        //
        // We can't use fopen(3) because there's no mode that specifies opening
        // a file for writing and NOT truncating it to zero length if it
        // exists.
        //
        // Hence we have to use open(2) first so we can specify only O_WRONLY
        // and O_CREAT but not O_TRUNC, then use fdopen(3) to wrap a FILE
        // around it.
        //
        fout = fdopen( check_open( fout_path, O_WRONLY | O_CREAT, 0 ), "w" );
      }
      // FALLTHROUGH

    case 1:                             // infile only
      fin_path = argv[1];
      // FALLTHROUGH

    case 0:
      if ( strcmp( fin_path, "-" ) == 0 )
        fskip( (size_t)fin_offset, stdin );
      else
        fin = check_fopen( fin_path, "r", fin_offset );
      break;

    default:
      usage();
  } // switch

  colorize = should_colorize( color_when );
  if ( colorize ) {
    if ( !(parse_grep_colors( getenv( "AD_COLORS"   ) )
        || parse_grep_colors( getenv( "GREP_COLORS" ) )
        || parse_grep_color ( getenv( "GREP_COLOR"  ) )) ) {
      AD_IGNORE_RV( parse_grep_colors( COLORS_DEFAULT ) );
    }
  }

  opt_utf8 = should_utf8( utf8_when );
  if ( utf8_pad ) {
    static char utf8_pad_buf[ UTF8_LEN_MAX + 1 /*NULL*/ ];
    (void)utf32_8( utf8_pad, utf8_pad_buf );
    opt_utf8_pad = utf8_pad_buf;
  }
}

///////////////////////////////////////////////////////////////////////////////
/* vim:set et sw=2 ts=2: */<|MERGE_RESOLUTION|>--- conflicted
+++ resolved
@@ -306,12 +306,8 @@
  * @return Returns the Unicode code-point value
  * or prints an error message and exits if \a s is invalid.
  */
-<<<<<<< HEAD
+AD_WARN_UNUSED_RESULT
 static char32_t parse_codepoint( char const *s ) {
-=======
-AD_WARN_UNUSED_RESULT
-static codepoint_t parse_codepoint( char const *s ) {
->>>>>>> af978423
   assert( s != NULL );
 
   if ( s[0] != '\0' && s[1] == '\0' )   // assume single-char ASCII
