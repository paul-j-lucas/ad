/*
**      ad -- ASCII dump
**      src/unicode.c
**
**      Copyright (C) 2015-2021  Paul J. Lucas
**
**      This program is free software: you can redistribute it and/or modify
**      it under the terms of the GNU General Public License as published by
**      the Free Software Foundation, either version 3 of the License, or
**      (at your option) any later version.
**
**      This program is distributed in the hope that it will be useful,
**      but WITHOUT ANY WARRANTY; without even the implied warranty of
**      MERCHANTABILITY or FITNESS FOR A PARTICULAR PURPOSE.  See the
**      GNU General Public License for more details.
**
**      You should have received a copy of the GNU General Public License
**      along with this program.  If not, see <http://www.gnu.org/licenses/>.
*/

// local
#include "pjl_config.h"                 /* must go first */
#define AD_UNICODE_INLINE _GL_EXTERN_INLINE
#include "unicode.h"
#include "util.h"

// standard
#include <assert.h>
#ifdef HAVE_LANGINFO_H
#include <langinfo.h>
#endif /* HAVE_LANGINFO_H */
#ifdef HAVE_LOCALE_H
#include <locale.h>
#endif /* HAVE_LOCALE_H */
#include <string.h>

///////////////////////////////////////////////////////////////////////////////

// extern constant definitions
char8_t const UTF8_LEN_TABLE[] = {
  /*      0 1 2 3 4 5 6 7 8 9 A B C D E F */
  /* 0 */ 1,1,1,1,1,1,1,1,1,1,1,1,1,1,1,1,
  /* 1 */ 1,1,1,1,1,1,1,1,1,1,1,1,1,1,1,1,
  /* 2 */ 1,1,1,1,1,1,1,1,1,1,1,1,1,1,1,1,
  /* 3 */ 1,1,1,1,1,1,1,1,1,1,1,1,1,1,1,1,
  /* 4 */ 1,1,1,1,1,1,1,1,1,1,1,1,1,1,1,1,
  /* 5 */ 1,1,1,1,1,1,1,1,1,1,1,1,1,1,1,1,
  /* 6 */ 1,1,1,1,1,1,1,1,1,1,1,1,1,1,1,1,
  /* 7 */ 1,1,1,1,1,1,1,1,1,1,1,1,1,1,1,1,
  /* 8 */ 0,0,0,0,0,0,0,0,0,0,0,0,0,0,0,0,  // continuation bytes
  /* 9 */ 0,0,0,0,0,0,0,0,0,0,0,0,0,0,0,0,  //        |
  /* A */ 0,0,0,0,0,0,0,0,0,0,0,0,0,0,0,0,  //        |
  /* B */ 0,0,0,0,0,0,0,0,0,0,0,0,0,0,0,0,  //        |
  /* C */ 0,0,2,2,2,2,2,2,2,2,2,2,2,2,2,2,  // C0 & C1 are overlong ASCII
  /* D */ 2,2,2,2,2,2,2,2,2,2,2,2,2,2,2,2,
  /* E */ 3,3,3,3,3,3,3,3,3,3,3,3,3,3,3,3,
  /* F */ 4,4,4,4,4,4,4,4,5,5,5,5,6,6,0,0
};

////////// inline functions ///////////////////////////////////////////////////

static inline bool utf16_is_high_surrogate( char16_t u16 ) {
  return (u16 & 0xFFFFFC00u) == CP_SURROGATE_HIGH_START;
}

static inline bool utf16_is_low_surrogate( char16_t u16 ) {
  return (u16 & 0xFFFFFC00u) == CP_SURROGATE_LOW_START;
}

static inline bool utf16_is_surrogate( char16_t u16 ) {
  return u16 - CP_SURROGATE_HIGH_START < 2048u;
}

static inline char32_t utf16_surrogate_to_utf32( char16_t high, char16_t low ) {
  return STATIC_CAST( unsigned, high << 10u ) + low - 0x35FDC00u;
}

////////// extern functions ///////////////////////////////////////////////////

bool should_utf8( utf8_when_t when ) {
  switch ( when ) {                     // handle easy cases
    case UTF8_ALWAYS: return true;
    case UTF8_NEVER : return false;
    default         : break;
  } // switch

#if defined( HAVE_SETLOCALE ) && defined( HAVE_NL_LANGINFO )
  setlocale( LC_CTYPE, "" );
  char const *const encoding = nl_langinfo( CODESET );
  return  strcasecmp( encoding, "utf8"  ) == 0 ||
          strcasecmp( encoding, "utf-8" ) == 0;
#else
  return false;
#endif
}

<<<<<<< HEAD
bool utf16_32( char16_t const *p16, size_t size16, ad_endian_t endian,
               char32_t *p32 ) {
  assert( p16 != NULL );
  assert( p32 != NULL );

  char16_t const *const end16 = p16 + size16;
  while ( p16 < end16 ) {
    char16_t const c16 = uint16xx_host16( *p16++, endian );
    if ( likely( !utf16_is_surrogate( c16 ) ) ) {
      *p32++ = c16;
    }
    else if ( utf16_is_high_surrogate( c16 ) &&
              p16 < end16 && utf16_is_low_surrogate( *p16 ) ) {
      *p32 = utf16_surrogate_to_utf32( c16, *p16++ );
    }
    else {
      return false;
    }
  } // while
  return true;
}

size_t utf32_8( char32_t cp, char *utf8_buf ) {
=======
size_t utf8_encode( char32_t cp, char *utf8_buf ) {
>>>>>>> 12cdc51b
  assert( utf8_buf != NULL );

  static unsigned const Mask1 = 0x80;
  static unsigned const Mask2 = 0xC0;
  static unsigned const Mask3 = 0xE0;
  static unsigned const Mask4 = 0xF0;

  char *const buf_orig = utf8_buf;
  if ( cp < 0x80 ) {
    // 0xxxxxxx
    *utf8_buf++ = STATIC_CAST( char, cp );
  }
  else if ( cp < 0x800 ) {
    // 110xxxxx 10xxxxxx
    *utf8_buf++ = STATIC_CAST( char, Mask2 |  (cp >>  6)         );
    *utf8_buf++ = STATIC_CAST( char, Mask1 | ( cp        & 0x3F) );
  }
  else if ( cp < 0x10000 ) {
    // 1110xxxx 10xxxxxx 10xxxxxx
    *utf8_buf++ = STATIC_CAST( char, Mask3 |  (cp >> 12)         );
    *utf8_buf++ = STATIC_CAST( char, Mask1 | ((cp >>  6) & 0x3F) );
    *utf8_buf++ = STATIC_CAST( char, Mask1 | ( cp        & 0x3F) );
  }
  else if ( cp < 0x200000 ) {
    // 11110xxx 10xxxxxx 10xxxxxx 10xxxxxx
    *utf8_buf++ = STATIC_CAST( char, Mask4 |  (cp >> 18)         );
    *utf8_buf++ = STATIC_CAST( char, Mask1 | ((cp >> 12) & 0x3F) );
    *utf8_buf++ = STATIC_CAST( char, Mask1 | ((cp >>  6) & 0x3F) );
    *utf8_buf++ = STATIC_CAST( char, Mask1 | ( cp        & 0x3F) );
<<<<<<< HEAD
  }
  else {
    return STATIC_CAST( size_t, -1 );
  }

  return STATIC_CAST( size_t, utf8_buf - buf_orig );
}

char32_t utf8_32_impl( char const *s ) {
  assert( s != NULL );
  size_t const len = utf8_len( *s );
  assert( len >= 1 );

  char32_t cp = 0;
  uint8_t const *u = (uint8_t const*)s;

  switch ( len ) {
    case 4: cp += *u++; cp <<= 6; FALLTHROUGH;
    case 3: cp += *u++; cp <<= 6; FALLTHROUGH;
    case 2: cp += *u++; cp <<= 6; FALLTHROUGH;
    case 1: cp += *u;
  } // switch

  static char32_t const OFFSET_TABLE[] = {
    0, // unused
    0x0, 0x3080, 0xE2080, 0x3C82080, 0xFA082080, 0x82082080
  };
  cp -= OFFSET_TABLE[ len ];
  return cp_is_valid( cp ) ? cp : CP_INVALID;
=======
  }
  else {
    return STATIC_CAST( size_t, -1 );
  }

  return STATIC_CAST( size_t, utf8_buf - buf_orig );
>>>>>>> 12cdc51b
}

///////////////////////////////////////////////////////////////////////////////
/* vim:set et sw=2 ts=2: */<|MERGE_RESOLUTION|>--- conflicted
+++ resolved
@@ -64,7 +64,7 @@
 }
 
 static inline bool utf16_is_low_surrogate( char16_t u16 ) {
-  return (u16 & 0xFFFFFC00u) == CP_SURROGATE_LOW_START;
+  return false;//(u16 & 0xFFFFFC00u) == CP_SURROGATE_LOW_START;
 }
 
 static inline bool utf16_is_surrogate( char16_t u16 ) {
@@ -94,7 +94,6 @@
 #endif
 }
 
-<<<<<<< HEAD
 bool utf16_32( char16_t const *p16, size_t size16, ad_endian_t endian,
                char32_t *p32 ) {
   assert( p16 != NULL );
@@ -118,9 +117,6 @@
 }
 
 size_t utf32_8( char32_t cp, char *utf8_buf ) {
-=======
-size_t utf8_encode( char32_t cp, char *utf8_buf ) {
->>>>>>> 12cdc51b
   assert( utf8_buf != NULL );
 
   static unsigned const Mask1 = 0x80;
@@ -150,7 +146,6 @@
     *utf8_buf++ = STATIC_CAST( char, Mask1 | ((cp >> 12) & 0x3F) );
     *utf8_buf++ = STATIC_CAST( char, Mask1 | ((cp >>  6) & 0x3F) );
     *utf8_buf++ = STATIC_CAST( char, Mask1 | ( cp        & 0x3F) );
-<<<<<<< HEAD
   }
   else {
     return STATIC_CAST( size_t, -1 );
@@ -180,14 +175,6 @@
   };
   cp -= OFFSET_TABLE[ len ];
   return cp_is_valid( cp ) ? cp : CP_INVALID;
-=======
-  }
-  else {
-    return STATIC_CAST( size_t, -1 );
-  }
-
-  return STATIC_CAST( size_t, utf8_buf - buf_orig );
->>>>>>> 12cdc51b
 }
 
 ///////////////////////////////////////////////////////////////////////////////
