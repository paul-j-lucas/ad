/*
**      ad -- ASCII dump
**      src/color.h
**
**      Copyright (C) 2015-2021  Paul J. Lucas
**
**      This program is free software: you can redistribute it and/or modify
**      it under the terms of the GNU General Public License as published by
**      the Free Software Foundation, either version 3 of the License, or
**      (at your option) any later version.
**
**      This program is distributed in the hope that it will be useful,
**      but WITHOUT ANY WARRANTY; without even the implied warranty of
**      MERCHANTABILITY or FITNESS FOR A PARTICULAR PURPOSE.  See the
**      GNU General Public License for more details.
**
**      You should have received a copy of the GNU General Public License
**      along with this program.  If not, see <http://www.gnu.org/licenses/>.
*/

#ifndef ad_color_H
#define ad_color_H

// local
#include "pjl_config.h"                 /* must go first */
#include "util.h"

// standard
#include <stdbool.h>
#include <stdio.h>

_GL_INLINE_HEADER_BEGIN
#ifndef COLOR_H_INLINE
# define COLOR_H_INLINE _GL_INLINE
#endif /* COLOR_H_INLINE */

///////////////////////////////////////////////////////////////////////////////

#define SGR_BG_BLACK        "40"        /**< Background black.            */
#define SGR_BG_RED          "41"        /**< Background red.              */
#define SGR_BG_GREEN        "42"        /**< Background green.            */
#define SGR_BG_YELLOW       "43"        /**< Background yellow.           */
#define SGR_BG_BLUE         "44"        /**< Background blue.             */
#define SGR_BG_MAGENTA      "45"        /**< Background magenta.          */
#define SGR_BG_CYAN         "46"        /**< Background cyan.             */
#define SGR_BG_WHITE        "47"        /**< Background white.            */

#define SGR_FG_BLACK        "30"        /**< Foreground black.            */
#define SGR_FG_RED          "31"        /**< Foreground red.              */
#define SGR_FG_GREEN        "32"        /**< Foreground green.            */
#define SGR_FG_YELLOW       "33"        /**< Foreground yellow.           */
#define SGR_FG_BLUE         "34"        /**< Foreground blue.             */
#define SGR_FG_MAGENTA      "35"        /**< Foreground magenta.          */
#define SGR_FG_CYAN         "36"        /**< Foreground cyan.             */
#define SGR_FG_WHITE        "37"        /**< Foreground white.            */

#define SGR_BOLD            "1"         /**< Bold.                        */
#define SGR_CAP_SEP         ":"         /**< Capability separator.        */
#define SGR_SEP             ";"         /**< Attribute/RGB separator.     */

#define SGR_START           "\33[%sm"   /**< Start color sequence.        */
#define SGR_END             "\33[m"     /**< End color sequence.          */
#define SGR_EL              "\33[K"     /**< Erase in Line (EL) sequence. */

/** When to colorize default. */
#define COLOR_WHEN_DEFAULT  COLOR_NOT_FILE

/**
 * When to colorize output.
 */
enum color_when {
  COLOR_NEVER,                          ///< Never colorize.
  COLOR_ISATTY,                         ///< Colorize only if **isatty**(3).
  COLOR_NOT_FILE,                       ///< Colorize only if `!ISREG` stdout.
  COLOR_ALWAYS                          ///< Always colorize.
};
typedef enum color_when color_when_t;

// extern constants
extern char const   COLORS_DEFAULT[];   ///< Default colors.

// extern variables
<<<<<<< HEAD
extern bool         colorize;           // dump in color?
extern char const  *sgr_start;          // start color output
extern char const  *sgr_end;            // end color output
extern char const  *sgr_error;          // error color output
extern char const  *sgr_offset;         // offset color
extern char const  *sgr_sep;            // separator color
extern char const  *sgr_elided;         // elided byte count color
extern char const  *sgr_hex_match;      // hex match color
extern char const  *sgr_ascii_match;    // ASCII match color
=======
extern bool         colorize;           ///< Dump in color?
extern char const  *sgr_start;          ///< Start color output.
extern char const  *sgr_end;            ///< End color output.
extern char const  *sgr_offset;         ///< Offset color.
extern char const  *sgr_sep;            ///< Separator color.
extern char const  *sgr_elided;         ///< Elided byte count color.
extern char const  *sgr_hex_match;      ///< Hex match color.
extern char const  *sgr_ascii_match;    ///< ASCII match color.
>>>>>>> 3867a40b

///////////////////////////////////////////////////////////////////////////////

/**
 * Ends printing in \a sgr_color.
 *
 * @param file The `FILE` to print to.
 * @param sgr_color The predefined color.  If NULL, does nothing.  This _must_
 * be the same value that was passed to color_start().
 *
 * @sa color_start()
 */
COLOR_H_INLINE
void color_end( FILE *file, char const *sgr_color ) {
  if ( colorize && sgr_color != NULL )
    FPUTS( SGR_END SGR_EL, file );
}

/**
 * Starts printing in the predefined \a sgr_color.
 *
 * @param file The `FILE` to print to.
 * @param sgr_color The predefined color.  If NULL, does nothing.
 *
 * @sa color_end()
 */
COLOR_H_INLINE
void color_start( FILE *file, char const *sgr_color ) {
  if ( colorize && sgr_color != NULL )
    FPRINTF( file, SGR_START SGR_EL, sgr_color );
}

/**
 * Parses a single SGR color and, if successful, sets the match color.
 *
 * @param sgr_color An SGR color to parse.
 * @return Returns \c true only if the value was parsed successfully.
 */
NODISCARD
bool parse_grep_color( char const *sgr_color );

/**
 * Parses and sets the sequence of grep color capabilities.
 *
 * @param capabilities The grep capabilities to parse.
 * @return Returns \c true only if at least one capability was parsed
 * successfully.
 */
NODISCARD
bool parse_grep_colors( char const *capabilities );

/**
 * Determines whether we should emit escape sequences for color.
 *
 * @param c The color_when value.
 * @return Returns \c true only if we should do color.
 */
NODISCARD
bool should_colorize( color_when_t c );

///////////////////////////////////////////////////////////////////////////////

_GL_INLINE_HEADER_END

#endif /* ad_color_H */
/* vim:set et sw=2 ts=2: */<|MERGE_RESOLUTION|>--- conflicted
+++ resolved
@@ -80,26 +80,15 @@
 extern char const   COLORS_DEFAULT[];   ///< Default colors.
 
 // extern variables
-<<<<<<< HEAD
-extern bool         colorize;           // dump in color?
-extern char const  *sgr_start;          // start color output
-extern char const  *sgr_end;            // end color output
-extern char const  *sgr_error;          // error color output
-extern char const  *sgr_offset;         // offset color
-extern char const  *sgr_sep;            // separator color
-extern char const  *sgr_elided;         // elided byte count color
-extern char const  *sgr_hex_match;      // hex match color
-extern char const  *sgr_ascii_match;    // ASCII match color
-=======
 extern bool         colorize;           ///< Dump in color?
 extern char const  *sgr_start;          ///< Start color output.
 extern char const  *sgr_end;            ///< End color output.
+extern char const  *sgr_error;          ///< Error color output.
 extern char const  *sgr_offset;         ///< Offset color.
 extern char const  *sgr_sep;            ///< Separator color.
 extern char const  *sgr_elided;         ///< Elided byte count color.
 extern char const  *sgr_hex_match;      ///< Hex match color.
 extern char const  *sgr_ascii_match;    ///< ASCII match color.
->>>>>>> 3867a40b
 
 ///////////////////////////////////////////////////////////////////////////////
 
