/*
**      ad -- ASCII dump
**      src/options.h
**
**      Copyright (C) 2015-2024  Paul J. Lucas
**
**      This program is free software: you can redistribute it and/or modify
**      it under the terms of the GNU General Public License as published by
**      the Free Software Foundation, either version 3 of the License, or
**      (at your option) any later version.
**
**      This program is distributed in the hope that it will be useful,
**      but WITHOUT ANY WARRANTY; without even the implied warranty of
**      MERCHANTABILITY or FITNESS FOR A PARTICULAR PURPOSE.  See the
**      GNU General Public License for more details.
**
**      You should have received a copy of the GNU General Public License
**      along with this program.  If not, see <http://www.gnu.org/licenses/>.
*/

#ifndef ad_options_H
#define ad_options_H

// local
#include "pjl_config.h"                 /* must go first */
#include "ad.h"
#include "color.h"
#include "types.h"

// standard
#include <getopt.h>
#include <stdbool.h>
#include <stddef.h>                     /* for size_t */
#include <stdint.h>                     /* for uint64_t */

/**
 * Checks whether the given \c c_fmt specifies a type.
 *
 * @param FMT The \c c_fmt to check.
 * @return Returns \c true only if \a FMT specifies a type.
 */
#define CFMT_HAS_TYPE(FMT) \
  (((FMT) & (CFMT_UNSIGNED | CFMT_INT | CFMT_LONG | CFMT_SIZE_T)) != 0)

/**
 * Convenience macro for iterating over all **ad** command-line options.
 *
 * @param VAR The `struct option` loop variable.
 *
 * @sa cli_option_next()
 */
#define FOREACH_CLI_OPTION(VAR) \
  for ( struct option const *VAR = NULL; (VAR = cli_option_next( VAR )) != NULL; )

///////////////////////////////////////////////////////////////////////////////

/**
 * C dump formats.
 */
enum c_fmt {
  CFMT_NONE     = 0,                    ///< No format.
  CFMT_DEFAULT  = 1 << 0,               ///< Default format.
  CFMT_CHAR8_T  = 1 << 1,               ///< Declare array type as `char8_t`.
  CFMT_UNSIGNED = 1 << 2,               ///< Declare len type as `unsigned`.
  CFMT_INT      = 1 << 3,               ///< Declare len type as `int`.
  CFMT_LONG     = 1 << 4,               ///< Declare len type as `long`.
  CFMT_SIZE_T   = 1 << 5,               ///< Declare len type as `size_t`.
  CFMT_CONST    = 1 << 6,               ///< Declare variables as `const`.
  CFMT_STATIC   = 1 << 7,               ///< Declare variables as `static`.
};
typedef enum c_fmt c_fmt_t;             ///< Bitwise-or of c_fmt options.

/**
<<<<<<< HEAD
=======
 * Shorthand for any C dump format length: #CFMT_INT, #CFMT_LONG,
 * #CFMT_UNSIGNED, or #CFMT_SIZE_T.
 */
#define CFMT_ANY_LENGTH           ( CFMT_UNSIGNED | CFMT_INT | CFMT_LONG \
                                  | CFMT_SIZE_T )

/**
>>>>>>> e162ec73
 * Whether to print the total number of matches.
 */
enum matches {
  MATCHES_NO_PRINT,                     ///< Don't print total matches.
  MATCHES_ALSO_PRINT,                   ///< Additionally print total matches.
  MATCHES_ONLY_PRINT                    ///< Only print total matches.
};
typedef enum matches matches_t;

/**
 * Offset formats.
 */
enum offset_fmt {
  OFMT_NONE =  0,
  OFMT_DEC  = 10,
  OFMT_HEX  = 16,
  OFMT_OCT  =  8
};
typedef enum offset_fmt offset_fmt_t;

////////// extern variables ///////////////////////////////////////////////////

extern bool           opt_ad_debug;
extern bool           opt_case_insensitive;
extern color_when_t   opt_color_when;
extern unsigned       opt_c_fmt;
extern unsigned       opt_group_by;
extern size_t         opt_max_bytes;
extern matches_t      opt_matches;
extern offset_fmt_t   opt_offset_fmt;
extern bool           opt_only_matching;
extern bool           opt_only_printing;
extern bool           opt_print_ascii;
extern bool           opt_reverse;
extern bool           opt_utf8;
extern char const    *opt_utf8_pad;
extern bool           opt_verbose;

////////// extern functions ///////////////////////////////////////////////////

/**
 * Iterates to the next **ad** command-line option.
 *
 * @param opt A pointer to the previous option. For the first iteration, NULL
 * should be passed.
 * @return Returns the next command-line option or NULL for none.
 *
 * @note This function isn't normally called directly; use the
 * #FOREACH_CLI_OPTION() macro instead.
 *
 * @sa #FOREACH_CLI_OPTION()
 */
NODISCARD
struct option const* cli_option_next( struct option const *opt );

/**
 * Gets the English word for the current offset format.
 *
 * @return Returns said word.
 */
NODISCARD
char const* get_offset_fmt_english( void );

/**
 * Gets the **printf**(3) format for the current offset format.
 *
 * @return Returns said printf(3) format.
 */
NODISCARD
char const* get_offset_fmt_format( void );

/**
 * Gets the offset width.
 *
 * @return Returns said width.
 */
NODISCARD
size_t get_offset_width( void );

/**
 * Parses command-line options and sets global variables.
 *
 * @param argc The argument count from \c main().
 * @param argv The argument values from \c main().
 */
void parse_options( int argc, char const *argv[] );

///////////////////////////////////////////////////////////////////////////////

#endif /* ad_options_H */
/* vim:set et sw=2 ts=2: */<|MERGE_RESOLUTION|>--- conflicted
+++ resolved
@@ -71,8 +71,6 @@
 typedef enum c_fmt c_fmt_t;             ///< Bitwise-or of c_fmt options.
 
 /**
-<<<<<<< HEAD
-=======
  * Shorthand for any C dump format length: #CFMT_INT, #CFMT_LONG,
  * #CFMT_UNSIGNED, or #CFMT_SIZE_T.
  */
@@ -80,7 +78,6 @@
                                   | CFMT_SIZE_T )
 
 /**
->>>>>>> e162ec73
  * Whether to print the total number of matches.
  */
 enum matches {
