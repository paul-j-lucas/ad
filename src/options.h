--- conflicted
+++ resolved
@@ -131,12 +131,8 @@
 
 ////////// extern variables ///////////////////////////////////////////////////
 
-<<<<<<< HEAD
 extern ad_debug_t     opt_ad_debug;
-extern ad_carray_t    opt_carray;       ///< Dump as C array in this format.
-=======
 extern ad_c_array_t   opt_c_array;      ///< Dump as C array in this format.
->>>>>>> 34ad870b
 extern color_when_t   opt_color_when;   ///< When to colorize output.
 extern bool           opt_dump_ascii;   ///< Dump ASCII part?
 extern unsigned       opt_group_by;     ///< Group by this number of bytes.
