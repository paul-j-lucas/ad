--- conflicted
+++ resolved
@@ -40,17 +40,6 @@
 #include <stddef.h>                     /* for size_t */
 #include <stdint.h>                     /* for uint64_t */
 
-<<<<<<< HEAD
-/**
- * Convenience macro for iterating over all **ad** command-line options.
- *
- * @param VAR The `struct option` loop variable.
- *
- * @sa cli_option_next()
- */
-#define FOREACH_CLI_OPTION(VAR) \
-  for ( struct option const *VAR = NULL; (VAR = cli_option_next( VAR )) != NULL; )
-=======
 /// @endcond
 
 /**
@@ -58,7 +47,16 @@
  * Global variables and functions for **ad** options.
  * @{
  */
->>>>>>> 08af11ba
+
+/**
+ * Convenience macro for iterating over all **ad** command-line options.
+ *
+ * @param VAR The `struct option` loop variable.
+ *
+ * @sa cli_option_next()
+ */
+#define FOREACH_CLI_OPTION(VAR) \
+  for ( struct option const *VAR = NULL; (VAR = cli_option_next( VAR )) != NULL; )
 
 ///////////////////////////////////////////////////////////////////////////////
 
