--- conflicted
+++ resolved
@@ -79,19 +79,9 @@
 
 ////////// extern variables ///////////////////////////////////////////////////
 
-<<<<<<< HEAD
-extern FILE          *fin;              // file to read from
-extern off_t          fin_offset;       // curent offset into file
-extern char const    *fin_path;         // path name of input file
-extern FILE          *fout;             // file to write to
-extern char const    *fout_path;        // path name of output file
-extern char const    *me;               // executable name from argv[0]
-
 #ifdef ENABLE_AD_DEBUG
 extern bool           opt_ad_debug;
 #endif /* ENABLE_AD_DEBUG */
-=======
->>>>>>> 9b7baa57
 extern bool           opt_case_insensitive;
 extern unsigned       opt_c_fmt;
 extern unsigned       opt_group_by;
@@ -106,14 +96,6 @@
 extern char const    *opt_utf8_pad;
 extern bool           opt_verbose;
 
-<<<<<<< HEAD
-extern char          *search_buf;       // not NULL-terminated when numeric
-extern ad_endian_t    search_endian;    // if searching for a number
-extern size_t         search_len;       // number of bytes in search_buf
-extern uint64_t       search_number;    // the number to search for
-
-=======
->>>>>>> 9b7baa57
 ////////// extern functions ///////////////////////////////////////////////////
 
 /**
