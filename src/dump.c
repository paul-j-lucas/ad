/*
**      ad -- ASCII dump
**      src/dump.c
**
**      Copyright (C) 2015-2021  Paul J. Lucas
**
**      This program is free software: you can redistribute it and/or modify
**      it under the terms of the GNU General Public License as published by
**      the Free Software Foundation, either version 3 of the License, or
**      (at your option) any later version.
**
**      This program is distributed in the hope that it will be useful,
**      but WITHOUT ANY WARRANTY; without even the implied warranty of
**      MERCHANTABILITY or FITNESS FOR A PARTICULAR PURPOSE.  See the
**      GNU General Public License for more details.
**
**      You should have received a copy of the GNU General Public License
**      along with this program.  If not, see <http://www.gnu.org/licenses/>.
*/

// local
#include "pjl_config.h"                 /* must go first */
#include "color.h"
#include "common.h"
#include "match.h"
#include "options.h"
#include "unicode.h"
#include "util.h"

// standard
#include <assert.h>
#include <ctype.h>
#include <inttypes.h>                   /* for PRIu64, etc. */
#include <libgen.h>                     /* for basename() */
#include <stddef.h>                     /* for size_t */
#include <stdio.h>
#include <stdlib.h>                     /* for exit() */
#include <string.h>                     /* for str...() */
#include <sysexits.h>

///////////////////////////////////////////////////////////////////////////////

#define SGR_START_IF(EXPR) \
  BLOCK( if ( colorize && (EXPR) ) FPRINTF( fout, sgr_start, (EXPR) ); )

#define SGR_END_IF(EXPR) \
  BLOCK( if ( colorize && (EXPR) ) FPRINTF( fout, "%s", sgr_end ); )

#define SGR_HEX_START_IF(EXPR) \
  BLOCK( if ( EXPR ) SGR_START_IF( sgr_hex_match ); )

#define SGR_ASCII_START_IF(EXPR) \
  BLOCK( if ( EXPR ) SGR_START_IF( sgr_ascii_match ); )

struct row_buf {
  char8_t       bytes[ ROW_BYTES_MAX ]; // bytes in buffer, left-to-right
  size_t        len;                    // length of buffer
  match_bits_t  match_bits;             // which bytes match, right-to-left
};
typedef struct row_buf row_buf_t;

////////// inline functions ///////////////////////////////////////////////////

/**
 * Gets whether to print an extra space between byte columns for readability.
 *
 * @param byte_pos The current byte position from the beginning of a line.
 * @return Returns \c true only if
 */
NODISCARD
static inline bool print_readability_space( size_t byte_pos ) {
  return byte_pos == 8 && opt_group_by < 8;
}

////////// local functions ////////////////////////////////////////////////////

/**
 * Collects the bytes starting at \a buf_pos into a UTF-8 character.
 *
 * @param cur A pointer to the current row.
 * @param buf_pos The position within the row.
 * @param next A pointer to the next row.
 * @param utf8_char A pointer to the buffer to receive the UTF-8 character.
 * @return Returns the number of bytes comprising the UTF-8 character or 0 if
 * the bytes do not comprise a valid UTF-8 character.
 */
NODISCARD
static size_t utf8_collect( row_buf_t const *cur, size_t buf_pos,
                            row_buf_t const *next, char8_t *utf8_char ) {
  assert( cur != NULL );
  assert( next != NULL );
  assert( utf8_char != NULL );

  size_t const len = utf8_len( STATIC_CAST( char, cur->bytes[ buf_pos ] ) );
  if ( len > 1 ) {
    row_buf_t const *row = cur;
    *utf8_char++ = row->bytes[ buf_pos++ ];

    for ( size_t i = 1; i < len; ++i, ++buf_pos ) {
      if ( buf_pos == row->len ) {      // ran off the end of the row
        if ( row == next || next->len == 0 )
          return 0;                     // incomplete UTF-8 character
        row = next;                     // continue on the next row
        buf_pos = 0;
      }

      char8_t const byte = row->bytes[ buf_pos ];
      if ( unlikely( !utf8_is_cont( STATIC_CAST(char, byte) ) ) )
        return 0;
      *utf8_char++ = byte;
    } // for

    *utf8_char = '\0';
  }
  return len;
}

/**
 * Dumps a single row of bytes containing the offset and hex and ASCII parts.
 *
 * @param off_fmt The \c printf() format for the offset.
 * @param cur A pointer to the current \a row_buf.
 * @param next A pointer to the next \a row_buf.
 */
static void dump_row( char const *off_fmt, row_buf_t const *cur,
                      row_buf_t const *next ) {
  assert( off_fmt != NULL );
  assert( cur != NULL );
  assert( next != NULL );

  static bool   any_dumped = false;     // any data dumped yet?
  static off_t  dumped_offset = -1;     // offset of most recently dumped row

  if ( dumped_offset == -1 )
    dumped_offset = fin_offset;

  size_t  buf_pos;
  bool    prev_matches;

  // print row separator (if necessary)
  if ( !opt_only_matching && !opt_only_printing ) {
    uint64_t const offset_delta = STATIC_CAST( uint64_t,
      fin_offset - dumped_offset - STATIC_CAST( off_t, row_bytes )
    );
    if ( offset_delta > 0 && any_dumped ) {
      SGR_START_IF( sgr_elided );
      for ( size_t i = get_offset_width(); i > 0; --i )
        FPUTC( ELIDED_SEP_CHAR, fout );
      SGR_END_IF( sgr_elided );
      SGR_START_IF( sgr_sep );
      FPUTC( ':', fout );
      SGR_END_IF( sgr_sep );
      FPUTC( ' ', fout );
      SGR_START_IF( sgr_elided );
      FPRINTF( fout, "(%" PRIu64 " | 0x%" PRIX64 ")", offset_delta, offset_delta );
      SGR_END_IF( sgr_elided );
      FPUTC( '\n', fout );
    }
  }

  // print offset & column separator
  if ( opt_offset_fmt != OFMT_NONE ) {
    SGR_START_IF( sgr_offset );
    FPRINTF( fout, off_fmt, STATIC_CAST(uint64_t, fin_offset) );
    SGR_END_IF( sgr_offset );
    SGR_START_IF( sgr_sep );
    FPUTC( ':', fout );
    SGR_END_IF( sgr_sep );
  }

  // dump hex part
  prev_matches = false;
  for ( buf_pos = 0; buf_pos < cur->len; ++buf_pos ) {
    bool const matches = (cur->match_bits & (1u << buf_pos)) != 0;
    bool const matches_changed = matches != prev_matches;

    if ( buf_pos % opt_group_by == 0 ) {
      SGR_END_IF( prev_matches );
      if ( opt_offset_fmt != OFMT_NONE || buf_pos > 0 )
        FPUTC( ' ', fout );             // print space between hex columns
      if ( print_readability_space( buf_pos ) )
        FPUTC( ' ', fout );
      SGR_HEX_START_IF( prev_matches );
    }
    if ( matches )
      SGR_HEX_START_IF( matches_changed );
    else
      SGR_END_IF( matches_changed );
    FPRINTF( fout, "%02X", STATIC_CAST(unsigned, cur->bytes[ buf_pos ]) );
    prev_matches = matches;
  } // for
  SGR_END_IF( prev_matches );

  if ( opt_print_ascii ) {
    // print padding if necessary (last row only)
    for ( ; buf_pos < row_bytes; ++buf_pos ) {
      if ( buf_pos % opt_group_by == 0 )
        FPUTC( ' ', fout );             // print space between hex columns
      if ( print_readability_space( buf_pos ) )
        FPUTC( ' ', fout );
      FPUTS( "  ", fout );
    } // for

    // dump ASCII part
    FPUTS( "  ", fout );
    prev_matches = false;
    for ( buf_pos = 0; buf_pos < cur->len; ++buf_pos ) {
      bool const matches = (cur->match_bits & (1u << buf_pos)) != 0;
      bool const matches_changed = matches != prev_matches;
      char8_t const byte = cur->bytes[ buf_pos ];

      if ( matches )
        SGR_ASCII_START_IF( matches_changed );
      else
        SGR_END_IF( matches_changed );

      static size_t utf8_count;
      if ( utf8_count > 1 ) {
        FPUTS( opt_utf8_pad, fout );
        --utf8_count;
      } else {
        char8_t utf8_char[ UTF8_LEN_MAX + 1 /*NULL*/ ];
        utf8_count = opt_utf8 ?
          utf8_collect( cur, buf_pos, next, utf8_char ) : 1;
        if ( utf8_count > 1 )
          FPUTS( POINTER_CAST( char*, utf8_char ), fout );
        else
<<<<<<< HEAD
          FPUTC( ascii_is_print( (char)byte ) ? byte : '.', fout );
=======
          FPUTC( ascii_is_print( STATIC_CAST( char, byte ) ) ? byte : '.' );
>>>>>>> 5685a7fb
      }

      prev_matches = matches;
    } // for
    SGR_END_IF( prev_matches );
  }

  FPUTC( '\n', fout );

  any_dumped = true;
  dumped_offset = fin_offset;
}

/**
 * Dumps a single row of bytes as C array data.
 *
 * @param off_fmt The \c printf() format for the offset.
 * @param buf A pointer to the current set of bytes to dump.
 * @param buf_len The number of bytes pointed to by \a buf.
 */
static void dump_row_c( char const *off_fmt, char8_t const *buf,
                        size_t buf_len ) {
  assert( off_fmt != NULL );
  assert( buf != NULL );

  // print offset
  FPUTS( "  /* ", fout );
  FPRINTF( fout, off_fmt, fin_offset );
  FPUTS( " */", fout );

  // dump hex part
  char8_t const *const end = buf + buf_len;
  while ( buf < end )
    FPRINTF( fout, " 0x%02X,", STATIC_CAST(unsigned, *buf++) );
  FPUTC( '\n', fout );
}

/////////// extern functions //////////////////////////////////////////////////

void dump_file( void ) {
  bool        any_matches = false;      // if matching, any data matched yet?
  row_buf_t   buf[2], *cur = buf, *next = buf + 1;
  bool        is_same_row = false;      // current row same as previous?
  kmp_t      *kmps = NULL;              // used only by match_byte()
  char8_t    *match_buf = NULL;         // used only by match_byte()
  char const *off_fmt = get_offset_fmt_format();

  if ( search_len > 0 ) {               // searching for anything?
    kmps = (kmp_t*)free_later( kmp_init( search_buf, search_len ) );
    match_buf = (char8_t*)free_later( MALLOC( char8_t, search_len ) );
  }

  // prime the pump by reading the first row
  cur->len =
    match_row( cur->bytes, row_bytes, &cur->match_bits, kmps, match_buf );

  while ( cur->len > 0 ) {
    //
    // We need to know whether the current row is the last row.  The current
    // row is the last if its length < row_bytes.  However, if the file's
    // length is an exact multiple of row_bytes, then we don't know the current
    // row is the last.  We therefore have to read the next row: the current
    // row is the last row if the length of the next row is zero.
    //
    next->len = cur->len < row_bytes ? 0 :
      match_row( next->bytes, row_bytes, &next->match_bits, kmps, match_buf );

    if ( opt_matches != MATCHES_ONLY_PRINT ) {
      bool const is_last_row = next->len == 0;

      if ( cur->match_bits != 0 || (    // always dump matching rows
          // Otherwise dump only if:
          //  + for non-matching rows, if not -m
          !opt_only_matching &&
          //  + and if -v, not the same row, or is the last row
          (opt_verbose || !is_same_row || is_last_row) &&
          //  + and if not -p or any printable bytes
          (!opt_only_printing ||
            ascii_any_printable( (char*)cur->bytes, cur->len )) ) ) {

        dump_row( off_fmt, cur, next );
      }

      // Check if the next row is the same as the current row, but only if:
      is_same_row =
        !(opt_verbose || is_last_row) &&// + neither -v or is the last row
        cur->len == next->len &&        // + the two row lengths are equal
        memcmp( cur->bytes, next->bytes, row_bytes ) == 0;
    }

    if ( cur->match_bits != 0 )
      any_matches = true;

    row_buf_t *const temp = cur;        // swap row pointers to avoid memcpy()
    cur = next;
    next = temp;

    fin_offset += STATIC_CAST( off_t, row_bytes );
  } // while

  if ( opt_matches != MATCHES_NO_PRINT ) {
    FFLUSH( fout );
    EPRINTF( "%lu\n", total_matches );
  }

  exit( search_len > 0 && !any_matches ? EX_NO_MATCHES : EX_OK );
}

void dump_file_c( void ) {
  size_t      array_len = 0;
  char const *array_name = NULL;
  char const *off_fmt = get_offset_fmt_format();
  size_t      row_len;

  if ( fin == stdin ) {
    array_name = "stdin";
  } else {
    char *const temp = (char*)free_later( check_strdup( fin_path ) );
    array_name = (char*)free_later( identify( basename( temp ) ) );
  }
  FPRINTF( fout,
    "%sunsigned char %s%s[] = {\n",
    ((opt_c_fmt & CFMT_STATIC) != 0 ? "static " : ""),
    ((opt_c_fmt & CFMT_CONST ) != 0 ? "const "  : ""),
    array_name
  );

  do {
    char8_t  bytes[ ROW_BYTES_C ];      // bytes in buffer
    match_bits_t match_bits;            // not used when dumping in C
    row_len = match_row( bytes, ROW_BYTES_C, &match_bits, NULL, NULL );
    dump_row_c( off_fmt, bytes, row_len );
    fin_offset += STATIC_CAST( off_t, row_len );
    array_len += row_len;
  } while ( row_len == ROW_BYTES_C );

  FPUTS( "};\n", fout );

  if ( CFMT_HAS_TYPE( opt_c_fmt ) )
    FPRINTF( fout,
      "%s%s%s%s%s%s%s_len = %zu%s%s;\n",
      ((opt_c_fmt & CFMT_STATIC  ) != 0 ? "static "   : ""),
      ((opt_c_fmt & CFMT_UNSIGNED) != 0 ? "unsigned " : ""),
      ((opt_c_fmt & CFMT_LONG    ) != 0 ? "long "     : ""),
      ((opt_c_fmt & CFMT_INT     ) != 0 ? "int "      : ""),
      ((opt_c_fmt & CFMT_SIZE_T  ) != 0 ? "size_t "   : ""),
      ((opt_c_fmt & CFMT_CONST   ) != 0 ? "const "    : ""),
      array_name, array_len,
      ((opt_c_fmt & CFMT_UNSIGNED) != 0 ? "u" : ""),
      ((opt_c_fmt & CFMT_LONG    ) != 0 ? "L" : "")
    );

  exit( EX_OK );
}

///////////////////////////////////////////////////////////////////////////////
/* vim:set et sw=2 ts=2: */<|MERGE_RESOLUTION|>--- conflicted
+++ resolved
@@ -225,11 +225,7 @@
         if ( utf8_count > 1 )
           FPUTS( POINTER_CAST( char*, utf8_char ), fout );
         else
-<<<<<<< HEAD
-          FPUTC( ascii_is_print( (char)byte ) ? byte : '.', fout );
-=======
           FPUTC( ascii_is_print( STATIC_CAST( char, byte ) ) ? byte : '.' );
->>>>>>> 5685a7fb
       }
 
       prev_matches = matches;
