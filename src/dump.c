--- conflicted
+++ resolved
@@ -59,11 +59,7 @@
  * Gets whether to print an extra space between byte columns for readability.
  *
  * @param byte_pos The current byte position from the beginning of a line.
-<<<<<<< HEAD
  * @return Returns \c true only if the extra space should be printed.
-=======
- * @return Returns `true` only if we should print a space.
->>>>>>> 8e3efb88
  */
 NODISCARD
 static inline bool print_readability_space( size_t byte_pos ) {
