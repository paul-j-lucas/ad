--- conflicted
+++ resolved
@@ -224,11 +224,7 @@
             // ASCII since ASCII is a subset of UTF-8.
             //
             ++string_chars_matched;
-<<<<<<< HEAD
-            utf8_char_bytes = utf8_char_bytes_left = utf8c_len( *pbyte );
-=======
             utf8c_bytes = utf8c_bytes_left = utf8c_len( *pbyte );
->>>>>>> e4c53994
           }
         }
         else if ( buf_pos == opt_search_len ) {
