/*
**      ad -- ASCII dump
**      src/color.c
**
**      Copyright (C) 2018-2021  Paul J. Lucas
**
**      This program is free software: you can redistribute it and/or modify
**      it under the terms of the GNU General Public License as published by
**      the Free Software Foundation, either version 3 of the License, or
**      (at your option) any later version.
**
**      This program is distributed in the hope that it will be useful,
**      but WITHOUT ANY WARRANTY; without even the implied warranty of
**      MERCHANTABILITY or FITNESS FOR A PARTICULAR PURPOSE.  See the
**      GNU General Public License for more details.
**
**      You should have received a copy of the GNU General Public License
**      along with this program.  If not, see <http://www.gnu.org/licenses/>.
*/

/**
 * @file
 * Defines functions for parsing color specifications.
 */

// local
#include "pjl_config.h"                 /* must go first */
/// @cond DOXYGEN_IGNORE
#define COLOR_H_INLINE _GL_EXTERN_INLINE
/// @endcond
#include "color.h"
#include "options.h"
#include "util.h"

// standard
#include <assert.h>
#include <ctype.h>                      /* for isdigit() */
#include <stdbool.h>
#include <stdio.h>                      /* for fileno() */
#include <stdlib.h>                     /* for exit(), getenv() */
#include <string.h>                     /* for str...() */
#include <unistd.h>                     /* for isatty() */

//
// Color capabilities.  Names containing Upper-case are unique to ad and upper-
// case to avoid conflict with gcc.
//
#define COLOR_CAP_CARET           "caret"
#define COLOR_CAP_BYTE_OFFSET     "bn"
#define COLOR_CAP_ERROR           "error"
#define COLOR_CAP_LOCUS           "locus"
#define COLOR_CAP_MATCH_ASCII     "MA"
#define COLOR_CAP_MATCH_HEX       "MH"
#define COLOR_CAP_MATCH_BOTH      "MB"
#define COLOR_CAP_ELIDED_COUNT    "EC"
#define COLOR_CAP_SEPARATOR       "se"
#define COLOR_CAP_WARNING         "warning"

#define CALL_FN(FN)   NULL, (sgr_ ## FN)
#define SET_SGR(VAR)  &(sgr_ ## VAR), NULL

///////////////////////////////////////////////////////////////////////////////

/**
 * Color capability used to map an AD_COLORS/GREP_COLORS "capability" either to
 * the variable to set or the function to call.
 */
struct color_cap {
  char const   *cap_name;               ///< Capability name.
  char const  **cap_var_to_set;         ///< Pointer to variable to set.
  void        (*cap_func)(char const*); ///< Pointer to function to call.
};
typedef struct color_cap color_cap_t;

///////////////////////////////////////////////////////////////////////////////

// extern variable definitions
char const *sgr_ascii_match;
<<<<<<< HEAD
char const *sgr_caret;
char const *sgr_elided;
char const *sgr_end   = SGR_END SGR_EL;
char const *sgr_error;
char const *sgr_hex_match;
char const *sgr_locus;
char const *sgr_offset;
char const *sgr_sep;
char const *sgr_start = SGR_START SGR_EL;
char const *sgr_warning;
=======
char const *sgr_elided;
char const *sgr_hex_match;
char const *sgr_offset;
char const *sgr_sep;
>>>>>>> a19d6773

// local functions
NODISCARD
static bool sgr_is_valid( char const* );

////////// local functions ////////////////////////////////////////////////////

/**
 * Sets the SGR color for the given capability.
 *
 * @param cap The color capability to set the color for.
 * @param sgr_color The SGR color to set; or null or empty to unset.
 * @return Returns `true` only if \a sgr_color is valid.
 */
NODISCARD
static bool sgr_cap_set( color_cap_t const *cap, char const *sgr_color ) {
  assert( cap != NULL );
  assert( cap->cap_var_to_set != NULL || cap->cap_func != NULL );

  if ( sgr_color != NULL ) {
    if ( sgr_color[0] == '\0' )         // empty string -> NULL = unset
      sgr_color = NULL;
    else if ( !sgr_is_valid( sgr_color ) )
      return false;
  }
  if ( cap->cap_var_to_set != NULL )
    *cap->cap_var_to_set = sgr_color;
  else
    (*cap->cap_func)( sgr_color );
  return true;
}

/**
 * Parses an SGR (Select Graphic Rendition) value that matches the regular
 * expression of `n(;n)*` or a semicolon-separated list of integers in the
 * range 0-255.
 *
 * @param sgr_color The null-terminated allegedly SGR string to parse.
 * @return Returns `true` only if \a sgr_color contains a valid SGR value.
 *
 * @sa [ANSI escape code](http://en.wikipedia.org/wiki/ANSI_escape_code)
 */
NODISCARD
static bool sgr_is_valid( char const *sgr_color ) {
  if ( sgr_color == NULL )
    return false;
  for (;;) {
    if ( unlikely( !isdigit( *sgr_color ) ) )
      return false;
    char *end;
    errno = 0;
    unsigned long long const n = strtoull( sgr_color, &end, 10 );
    if ( unlikely( errno || n > 255 ) )
      return false;
    switch ( *end ) {
      case '\0':
        return true;
      case ';':
        sgr_color = end + 1;
        continue;
      default:
        return false;
    } // switch
  } // for
}

/**
 * Sets both the hex and ASCII match color.
 * (This function is needed for the color capabilities table to support the
 * "MB" and "mt" capabilities.)
 *
 * @param sgr_color The SGR color to set; or null or empty to unset.
 */
static void sgr_set_cap_MB( char const *sgr_color ) {
  assert( sgr_color != NULL );
  if ( sgr_color[0] == '\0' )           // empty string -> NULL = unset
    sgr_color = NULL;
  sgr_ascii_match = sgr_hex_match = sgr_color;
}

<<<<<<< HEAD
////////// extern functions ///////////////////////////////////////////////////

=======
>>>>>>> a19d6773
/**
 * Parses and sets the sequence of grep color capabilities.
 *
 * @param capabilities The grep capabilities to parse.
 * @return Returns \c true only if at least one capability was parsed
 * successfully.
 */
NODISCARD
static bool colors_parse( char const *capabilities ) {
  bool set_any = false;

  if ( capabilities != NULL ) {
    // free this later since the sgr_* variables point to substrings
    char *next_cap = free_later( check_strdup( capabilities ) );

    static color_cap_t const COLOR_CAPS[] = {
      { "bn", SET_SGR( offset       ) },    // grep: byte offset
      { "EC", SET_SGR( elided       ) },    // elided count
      { "MA", SET_SGR( ascii_match  ) },    // matched ASCII
      { "MH", SET_SGR( hex_match    ) },    // matched hex
      { "MB", CALL_FN( set_cap_MB   ) },    // matched both
      { "mt", CALL_FN( set_cap_MB   ) },    // grep: matched text (both)
      { "se", SET_SGR( sep          ) },    // grep: separator
    };

    for ( char *cap_name_val;
          (cap_name_val = strsep( &next_cap, ":" )) != NULL; ) {
      char const *const cap_name = strsep( &cap_name_val, "=" );
      FOREACH_ARRAY_ELEMENT( color_cap_t, cap, COLOR_CAPS ) {
        if ( strcmp( cap_name, cap->cap_name ) == 0 ) {
          char const *const cap_value = strsep( &cap_name_val, "=" );
          if ( sgr_cap_set( cap, cap_value ) )
            set_any = true;
          break;
        }
      } // for
    } // for
  }

  return set_any;
}

/**
 * Determines whether we should emit escape sequences for color.
 *
 * @param c The color_when value.
 * @return Returns \c true only if we should do color.
 */
NODISCARD
static bool should_colorize( color_when_t when ) {
  switch ( when ) {                     // handle easy cases
    case COLOR_ALWAYS: return true;
    case COLOR_NEVER : return false;
    default          : break;
  } // switch

  //
  // If TERM is unset, empty, or "dumb", color probably won't work.
  //
  char const *const term = getenv( "TERM" );
  if ( term == NULL || term[0] == '\0' || strcmp( term, "dumb" ) == 0 )
    return false;

  int const fd_out = fileno( stdout );
  if ( when == COLOR_ISATTY )           // emulate grep's --color=auto
    return isatty( fd_out );

  assert( when == COLOR_NOT_FILE );
  //
  // Otherwise we want to do color only we're writing either to a TTY or to a
  // pipe (so the common case of piping to less(1) will still show color) but
  // NOT when writing to a file because we don't want the escape sequences
  // polluting it.
  //
  // Results from testing using isatty(3) and fstat(3) are given in the
  // following table:
  //
  //    COMMAND   Should? isatty ISCHR ISFIFO ISREG
  //    ========= ======= ====== ===== ====== =====
  //    ad           T      T      T     F      F
  //    ad > file    F      F      F     F    >>T<<
  //    ad | less    T      F      F     T      F
  //
  // Hence, we want to do color _except_ when ISREG=T.
  //
  return !is_file( fd_out );
}

////////// extern functions ///////////////////////////////////////////////////

void colors_init( void ) {
  ASSERT_RUN_ONCE();

  if ( !should_colorize( opt_color_when ) )
    return;
  if ( colors_parse( getenv( "AD_COLORS" ) ) )
    return;

  char const COLORS_DEFAULT[] =
    COLOR_CAP_CARET         "=" SGR_FG_GREEN    SGR_SEP SGR_BOLD  SGR_CAP_SEP
    COLOR_CAP_BYTE_OFFSET   "=" SGR_FG_GREEN                      SGR_CAP_SEP
    COLOR_CAP_ELIDED_COUNT  "=" SGR_FG_MAGENTA                    SGR_CAP_SEP
    COLOR_CAP_ERROR         "=" SGR_FG_RED      SGR_SEP SGR_BOLD  SGR_CAP_SEP
    COLOR_CAP_LOCUS         "="                         SGR_BOLD  SGR_CAP_SEP
    COLOR_CAP_MATCH_BOTH    "=" SGR_BG_RED      SGR_SEP SGR_BOLD  SGR_CAP_SEP
    COLOR_CAP_SEPARATOR     "=" SGR_FG_CYAN
    COLOR_CAP_WARNING       "=" SGR_FG_YELLOW   SGR_SEP SGR_BOLD  SGR_CAP_SEP;

  MAYBE_UNUSED bool const ok = colors_parse( COLORS_DEFAULT );
  assert( ok );
}

///////////////////////////////////////////////////////////////////////////////
/* vim:set et sw=2 ts=2: */<|MERGE_RESOLUTION|>--- conflicted
+++ resolved
@@ -76,23 +76,14 @@
 
 // extern variable definitions
 char const *sgr_ascii_match;
-<<<<<<< HEAD
 char const *sgr_caret;
 char const *sgr_elided;
-char const *sgr_end   = SGR_END SGR_EL;
 char const *sgr_error;
 char const *sgr_hex_match;
 char const *sgr_locus;
 char const *sgr_offset;
 char const *sgr_sep;
-char const *sgr_start = SGR_START SGR_EL;
 char const *sgr_warning;
-=======
-char const *sgr_elided;
-char const *sgr_hex_match;
-char const *sgr_offset;
-char const *sgr_sep;
->>>>>>> a19d6773
 
 // local functions
 NODISCARD
@@ -173,11 +164,6 @@
   sgr_ascii_match = sgr_hex_match = sgr_color;
 }
 
-<<<<<<< HEAD
-////////// extern functions ///////////////////////////////////////////////////
-
-=======
->>>>>>> a19d6773
 /**
  * Parses and sets the sequence of grep color capabilities.
  *
