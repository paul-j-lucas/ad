/*
**      ad -- ASCII dump
**      src/match.h
**
**      Copyright (C) 2015-2018  Paul J. Lucas
**
**      This program is free software: you can redistribute it and/or modify
**      it under the terms of the GNU General Public License as published by
**      the Free Software Foundation, either version 3 of the License, or
**      (at your option) any later version.
**
**      This program is distributed in the hope that it will be useful,
**      but WITHOUT ANY WARRANTY; without even the implied warranty of
**      MERCHANTABILITY or FITNESS FOR A PARTICULAR PURPOSE.  See the
**      GNU General Public License for more details.
**
**      You should have received a copy of the GNU General Public License
**      along with this program.  If not, see <http://www.gnu.org/licenses/>.
*/

#ifndef ad_match_H
#define ad_match_H

// local
<<<<<<< HEAD
#include "pjl_config.h"                 /* must go first */
=======
#include "ad.h"                         /* must go first */
#include "unicode.h"
>>>>>>> ec81de84

// standard
#include <inttypes.h>                   /* for uint32_t */
#include <stddef.h>                     /* for size_t */

///////////////////////////////////////////////////////////////////////////////

typedef size_t    kmp_t;                // Knuth-Morris-Pratt prefix value
typedef uint32_t  match_bits_t;

// extern variables
extern unsigned long total_matches;

/**
 * Consructs the partial-match table used by the Knuth-Morris-Pratt (KMP)
 * string searching algorithm.
 *
 * For the small search patterns and there being no requirement for super-fast
 * performance for this application, brute-force searching would have been
 * fine.  However, KMP has the advantage of never having to back up within the
 * string being searched which is a requirement when reading from stdin.
 *
 * @param pattern The search pattern to use.
 * @param pattern_len The length of the pattern.
 * @return Returns an array containing the values comprising the partial-match
 * table.  The caller is responsible for freeing the array.
 */
AD_WARN_UNUSED_RESULT
kmp_t* kmp_init( char const *pattern, size_t pattern_len );

/**
 * Gets a row of bytes and whether each byte matches bytes in the search
 * buffer.
 *
 * @param row_buf A pointer to the row buffer.
 * @param row_size The size of the row to match.
 * @param match_bits A pointer to receive which bytes matched.  Note that the
 * bytes in the buffer are numbered left-to-right where as their corresponding
 * bits are numbered right-to-left.
 * @param kmps A pointer to the array of KMP values to use or NULL.
 * @param match_buf A pointer to a buffer to use while matching or NULL.
 * @return Returns the number of bytes in \a row_buf.  It should always be
 * \a row_size except on the last row in which case it will be less than
 * \a row_size.
 */
AD_WARN_UNUSED_RESULT
size_t match_row( char8_t *row_buf, size_t row_size, match_bits_t *match_bits,
                  kmp_t const *kmps, char8_t *match_buf );

///////////////////////////////////////////////////////////////////////////////

#endif /* ad_match_H */
/* vim:set et sw=2 ts=2: */<|MERGE_RESOLUTION|>--- conflicted
+++ resolved
@@ -22,12 +22,8 @@
 #define ad_match_H
 
 // local
-<<<<<<< HEAD
 #include "pjl_config.h"                 /* must go first */
-=======
-#include "ad.h"                         /* must go first */
 #include "unicode.h"
->>>>>>> ec81de84
 
 // standard
 #include <inttypes.h>                   /* for uint32_t */
