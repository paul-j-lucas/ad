--- conflicted
+++ resolved
@@ -219,25 +219,6 @@
 #define EPUTS(S)                  FPUTS( (S), stderr )
 
 /**
- * Prints an error message to standard error and exits with \a STATUS code.
- *
- * @param STATUS The status code to **exit**(3) with.
- * @param FORMAT The `printf()` format to use.
- * @param ... The `printf()` arguments.
- *
-<<<<<<< HEAD
- * @sa #INTERNAL_ERR()
- * @sa perror_exit()
-=======
- * @sa #INTERNAL_ERROR()
->>>>>>> 13d79589
- * @sa #PERROR_EXIT_IF()
- * @sa #UNEXPECTED_INT_VALUE()
- */
-#define FATAL_ERR(STATUS,FORMAT,...) \
-  BLOCK( EPRINTF( "%s: " FORMAT, me, __VA_ARGS__ ); _Exit( STATUS ); )
-
-/**
  * Calls **ferror**(3) and exits if there was an error on \a STREAM.
  *
  * @param STREAM The `FILE` stream to check for an error.
@@ -309,73 +290,49 @@
 #endif /* HAVE_FSEEKO */
 
 /**
- * A special-case of fatal_error*( that additionally prints the file and line
+ * Frees the given memory.
+ *
+ * @param PTR The pointer to the memory to free.
+ *
+ * @remarks
+ * This macro exists since free'ing a pointer-to const generates a warning.
+ */
+#define FREE(PTR)                 free( CONST_CAST( void*, (PTR) ) )
+
+/**
+ * Calls **fseek**(3), checks for an error, and exits if there was one.
+ *
+ * @param STREAM The `FILE` stream to check for an error.
+ * @param OFFSET The offset to seek to.
+ * @param WHENCE What \a OFFSET if relative to.
+ */
+#define FSEEK(STREAM,OFFSET,WHENCE) \
+  PERROR_EXIT_IF( FSEEK_FN( (STREAM), (OFFSET), (WHENCE) ) == -1, EX_IOERR )
+
+/**
+ * Calls **fstat**(3), checks for an error, and exits if there was one.
+ *
+ * @param FD The file descriptor to stat.
+ * @param STAT A pointer to a `struct stat` to receive the result.
+ */
+#define FSTAT(FD,STAT) \
+  PERROR_EXIT_IF( fstat( (FD), (STAT) ) < 0 , EX_IOERR )
+
+/**
+ * A special-case of fatal_error() that additionally prints the file and line
  * where an internal error occurred.
  *
  * @param FORMAT The `printf()` format to use.
  * @param ... The `printf()` arguments.
  *
  * @sa fatal_error()
+ * @sa #INTERNAL_ERROR()
  * @sa perror_exit()
  * @sa #PERROR_EXIT_IF()
  * @sa #UNEXPECTED_INT_VALUE()
  */
 #define INTERNAL_ERROR(FORMAT,...) \
-  FATAL_ERR( EX_SOFTWARE, "%s:%d: internal error: " FORMAT, __FILE__, __LINE__, __VA_ARGS__ )
-
-/**
-<<<<<<< HEAD
- * Frees the given memory.
-=======
- * A special-case of #INTERNAL_ERROR() that prints an unexpected integer value.
->>>>>>> 13d79589
- *
- * @param PTR The pointer to the memory to free.
- *
- * @remarks
- * This macro exists since free'ing a pointer-to const generates a warning.
- */
-#define FREE(PTR)                 free( CONST_CAST( void*, (PTR) ) )
-
-/**
- * Calls **fseek**(3), checks for an error, and exits if there was one.
- *
- * @param STREAM The `FILE` stream to check for an error.
- * @param OFFSET The offset to seek to.
- * @param WHENCE What \a OFFSET if relative to.
- */
-#define FSEEK(STREAM,OFFSET,WHENCE) \
-  PERROR_EXIT_IF( FSEEK_FN( (STREAM), (OFFSET), (WHENCE) ) == -1, EX_IOERR )
-
-/**
- * Calls **fstat**(3), checks for an error, and exits if there was one.
- *
- * @param FD The file descriptor to stat.
- * @param STAT A pointer to a `struct stat` to receive the result.
- */
-#define FSTAT(FD,STAT) \
-  PERROR_EXIT_IF( fstat( (FD), (STAT) ) < 0 , EX_IOERR )
-
-/**
- * A special-case of #FATAL_ERR that additionally prints the file and line
- * where an internal error occurred.
- *
- * @param FORMAT The `printf()` format to use.
- * @param ... The `printf()` arguments.
- *
-<<<<<<< HEAD
- * @sa #FATAL_ERR()
-=======
- * @sa fatal_error()
- * @sa #INTERNAL_ERROR()
->>>>>>> 13d79589
- * @sa perror_exit()
- * @sa #PERROR_EXIT_IF()
- * @sa #UNEXPECTED_INT_VALUE()
- */
-<<<<<<< HEAD
-#define INTERNAL_ERR(FORMAT,...) \
-  FATAL_ERR( EX_SOFTWARE, "%s:%d: internal error: " FORMAT, __FILE__, __LINE__, __VA_ARGS__ )
+  fatal_error( EX_SOFTWARE, "%s:%d: internal error: " FORMAT, __FILE__, __LINE__, __VA_ARGS__ )
 
 #ifdef __GNUC__
 
@@ -451,10 +408,6 @@
  * No-operation statement.  (Useful for a `goto` target.)
  */
 #define NO_OP                     ((void)0)
-=======
-#define UNEXPECTED_INT_VALUE(EXPR) \
-  INTERNAL_ERROR( "%lld (0x%llX): unexpected value for " #EXPR "\n", (long long)(EXPR), (unsigned long long)(EXPR) )
->>>>>>> 13d79589
 
 /**
  * If \a EXPR is `true`, prints an error message for `errno` to standard error
@@ -463,13 +416,8 @@
  * @param EXPR The expression.
  * @param STATUS The exit status code.
  *
-<<<<<<< HEAD
- * @sa #FATAL_ERR()
- * @sa #INTERNAL_ERR()
-=======
  * @sa fatal_error()
  * @sa #INTERNAL_ERROR()
->>>>>>> 13d79589
  * @sa perror_exit()
  * @sa #UNEXPECTED_INT_VALUE()
  */
@@ -540,17 +488,17 @@
 #define STRINGIFY(X)              STRINGIFY_HELPER(X)
 
 /**
- * A special-case of #INTERNAL_ERR() that prints an unexpected integer value.
+ * A special-case of #INTERNAL_ERROR() that prints an unexpected integer value.
  *
  * @param EXPR The expression having the unexpected value.
  *
- * @sa #FATAL_ERR()
- * @sa #INTERNAL_ERR()
+ * @sa fatal_error()
+ * @sa #INTERNAL_ERROR()
  * @sa perror_exit()
  * @sa #PERROR_EXIT_IF()
  */
 #define UNEXPECTED_INT_VALUE(EXPR) \
-  INTERNAL_ERR( "%lld (0x%llX): unexpected value for " #EXPR "\n", (long long)(EXPR), (unsigned long long)(EXPR) )
+  INTERNAL_ERROR( "%lld (0x%llX): unexpected value for " #EXPR "\n", (long long)(EXPR), (unsigned long long)(EXPR) )
 
 /**
  * Whitespace characters.
