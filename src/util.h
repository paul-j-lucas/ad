--- conflicted
+++ resolved
@@ -369,11 +369,6 @@
 #ifdef __GNUC__
 
 /**
-<<<<<<< HEAD
- * Specifies that \a EXPR is _very_ likely (as in 99.99% of the time) to be
- * non-zero (true) allowing the compiler to better order code blocks for
- * magrinally better performance.
-=======
  * Calls #FPRINTF() with `stdout`.
  *
  * @param ... The `fprintf()` arguments.
@@ -410,8 +405,9 @@
 #define PUTS(S)                   FPUTS( (S), stdout )
 
 /**
- * A special-case of #INTERNAL_ERROR() that prints an unexpected integer value.
->>>>>>> e09d9661
+ * Specifies that \a EXPR is _very_ likely (as in 99.99% of the time) to be
+ * non-zero (true) allowing the compiler to better order code blocks for
+ * magrinally better performance.
  *
  * @param EXPR An expression that can be cast to `bool`.
  *
