--- conflicted
+++ resolved
@@ -55,46 +55,60 @@
  */
 #define BLOCK(...)                do { __VA_ARGS__ } while (0)
 
-<<<<<<< HEAD
-/** Explicit C version of C++'s `const_cast`. */
-#define CONST_CAST(T,EXPR)        ((T)(uintptr_t)(EXPR))
-
-/** Frees the given memory. */
-#define FREE(PTR)                 free( CONST_CAST( void*, (PTR) ) )
-
-/** Zeros the memory. */
-#define MEM_ZERO(PTR)             memset( (PTR), 0, sizeof *(PTR) )
-
-/** Shorthand for printing to standard error. */
-#define PRINT_ERR(...)            fprintf( stderr, __VA_ARGS__ )
-
-/** Explicit C version of C++'s `reinterpret_cast`. */
-#define REINTERPRET_CAST(T,EXPR)  ((T)(uintptr_t)(EXPR))
-=======
-/**
- * Shorthand for printing to standard error.
- *
- * @param ... The `printf()` arguments.
- */
-#define PRINT_ERR(...)            fprintf( stderr, __VA_ARGS__ )
-
-/**
- * Explicit C version of C++'s `reinterpret_cast`.
+/**
+ * Explicit C version of C++'s `const_cast`.
  *
  * @param T The type to cast to.
  * @param EXPR The expression to cast.
  *
+ * @sa REINTERPRET_CAST
  * @sa STATIC_CAST
  */
-#define REINTERPRET_CAST(T,EXPR)  ((T)(EXPR))
->>>>>>> 3db93bdf
-
-/**
- * Explicit C version of C++'s `static_cast`.
+#define CONST_CAST(T,EXPR)        ((T)(uintptr_t)(EXPR))
+
+/**
+ * Frees the given memory.
+ *
+ * @param PTR The pointer to the memory to free.
+ *
+ * @remarks
+ * This macro exists since free'ing a pointer-to const generates a warning.
+ */
+#define FREE(PTR)                 free( CONST_CAST( void*, (PTR) ) )
+
+/**
+ * Zeros the memory pointed to by \a PTR.
+ *
+ * @param PTR The pointer to the memory to zero.  The number of bytes to zero
+ * is given by `sizeof *(PTR)`.
+ */
+#define MEM_ZERO(PTR)             memset( (PTR), 0, sizeof *(PTR) )
+
+/**
+ * Shorthand for printing to standard error.
+ *
+ * @param ... The `printf()` arguments.
+ */
+#define PRINT_ERR(...)            fprintf( stderr, __VA_ARGS__ )
+
+/**
+ * Explicit C version of C++'s `reinterpret_cast`.
  *
  * @param T The type to cast to.
  * @param EXPR The expression to cast.
  *
+ * @sa CONST_CAST
+ * @sa STATIC_CAST
+ */
+#define REINTERPRET_CAST(T,EXPR)  ((T)(EXPR))
+
+/**
+ * Explicit C version of C++'s `static_cast`.
+ *
+ * @param T The type to cast to.
+ * @param EXPR The expression to cast.
+ *
+ * @sa CONST_CAST
  * @sa REINTERPRET_CAST
  */
 #define STATIC_CAST(T,EXPR)       ((T)(EXPR))
