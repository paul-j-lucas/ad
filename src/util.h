/*
**      ad -- ASCII dump
**      src/util.h
**
**      Copyright (C) 2015-2021  Paul J. Lucas
**
**      This program is free software: you can redistribute it and/or modify
**      it under the terms of the GNU General Public License as published by
**      the Free Software Foundation, either version 3 of the License, or
**      (at your option) any later version.
**
**      This program is distributed in the hope that it will be useful,
**      but WITHOUT ANY WARRANTY; without even the implied warranty of
**      MERCHANTABILITY or FITNESS FOR A PARTICULAR PURPOSE.  See the
**      GNU General Public License for more details.
**
**      You should have received a copy of the GNU General Public License
**      along with this program.  If not, see <http://www.gnu.org/licenses/>.
*/

#ifndef ad_util_H
#define ad_util_H

// local
#include "pjl_config.h"                 /* must go first */

// standard
#include <errno.h>
<<<<<<< HEAD
#include <inttypes.h>                   /* for uint64_t */
#include <regex.h>
=======
>>>>>>> 9b7baa57
#include <stdbool.h>
#include <stddef.h>                     /* for size_t */
#include <stdint.h>                     /* for uint64_t */
#include <stdio.h>                      /* for FILE */
#include <string.h>                     /* for strerror() */
#include <sys/types.h>                  /* for off_t */

_GL_INLINE_HEADER_BEGIN
#ifndef AD_UTIL_INLINE
# define AD_UTIL_INLINE _GL_INLINE
#endif /* AD_UTIL_INLINE */

///////////////////////////////////////////////////////////////////////////////

/** The fseek(3) function to use. */
#ifdef HAVE_FSEEKO
# define FSEEK_FN fseeko
#else
# define FSEEK_FN fseek
#endif /* HAVE_FSEEKO */

/**
 * Gets the number of elements of the given array.
 *
 * @param A The array to get the number of elements of.
 */
#define ARRAY_SIZE(A)             (sizeof(A) / sizeof(A[0]))

/**
 * Embeds the given statements into a compound statement block.
 *
 * @param ... The statement(s) to embed.
 */
#define BLOCK(...)                do { __VA_ARGS__ } while (0)

/**
 * C version of C++'s `const_cast`.
 *
 * @param T The type to cast to.
 * @param EXPR The expression to cast.
 *
 * @note This macro can't actually implement C++'s `const_cast` because there's
 * no way to do it in C.  It serves merely as a visual cue for the type of cast
 * meant.
 *
 * @sa #POINTER_CAST()
 * @sa #STATIC_CAST()
 */
#define CONST_CAST(T,EXPR)        ((T)(uintptr_t)(EXPR))

/**
 * Shorthand for printing to standard error.
 *
 * @param ... The `printf()` arguments.
 */
#define EPRINTF(...)              fprintf( stderr, __VA_ARGS__ )

/**
 * Prints an error message to standard error and exits with \a STATUS code.
 *
 * @param STATUS The status code to **exit**(3) with.
 * @param FORMAT The `printf()` format to use.
 * @param ... The `printf()` arguments.
 *
 * @sa #INTERNAL_ERR()
 * @sa perror_exit()
 * @sa #UNEXPECTED_INT_VALUE()
 */
#define FATAL_ERR(STATUS,FORMAT,...) \
  BLOCK( EPRINTF( "%s: " FORMAT, me, __VA_ARGS__ ); _Exit( STATUS ); )

/**
 * Calls **fflush(3)** on \a STREAM, checks for an error, and exits if there
 * was one.
 *
 * @param STREAM The `FILE` stream to flush.
 *
 * @sa perror_exit_if()
 */
#define FFLUSH(STREAM) \
  perror_exit_if( fflush( STREAM ) != 0, EX_IOERR )

/**
 * Calls **fprintf**(3) on \a STREAM, checks for an error, and exits if there
 * was one.
 *
 * @param STREAM The `FILE` stream to print to.
 * @param ... The `fprintf()` arguments.
 *
 * @sa #EPRINTF()
 * @sa #FPUTC()
 * @sa #FPUTS()
 * @sa perror_exit_if()
 */
#define FPRINTF(STREAM,...) \
  perror_exit_if( fprintf( (STREAM), __VA_ARGS__ ) < 0, EX_IOERR )

/**
 * Calls **putc**(3), checks for an error, and exits if there was one.
 *
 * @param C The character to print.
 * @param STREAM The `FILE` stream to print to.
 *
 * @sa #EPUTC()
 * @sa #FPRINTF()
 * @sa #FPUTS()
 * @sa perror_exit_if()
 */
#define FPUTC(C,STREAM) \
  perror_exit_if( putc( (C), (STREAM) ) == EOF, EX_IOERR )

/**
 * Calls **fputs**(3), checks for an error, and exits if there was one.
 *
 * @param S The C string to print.
 * @param STREAM The `FILE` stream to print to.
 *
 * @sa #EPUTS()
 * @sa #FPRINTF()
 * @sa #FPUTC()
 * @sa perror_exit_if()
 */
#define FPUTS(S,STREAM) \
  perror_exit_if( fputs( (S), (STREAM) ) == EOF, EX_IOERR )

/**
 * Frees the given memory.
 *
 * @param PTR The pointer to the memory to free.
 *
 * @remarks
 * This macro exists since free'ing a pointer-to const generates a warning.
 */
#define FREE(PTR)                 free( CONST_CAST( void*, (PTR) ) )

/**
 * Zeros the memory pointed to by \a PTR.  The number of bytes to zero is given
 * by `sizeof *(PTR)`.
 *
 * @param PTR The pointer to the start of memory to zero.  \a PTR must be a
 * pointer.  If it's an array, it'll generate a compile-time error.
 */
#ifdef HAVE___TYPEOF__
#define MEM_ZERO(PTR) BLOCK(                                            \
  /* "error: array initializer must be an initializer list" if array */ \
  MAYBE_UNUSED __typeof__(PTR) _tmp = 0;                                \
  memset( (PTR), 0, sizeof *(PTR) ); )
#else
#define MEM_ZERO(PTR)             memset( (PTR), 0, sizeof *(PTR) )
#endif /* HAVE___TYPEOF__ */

/**
 * Cast either from or to a pointer type &mdash; similar to C++'s
 * `reinterpret_cast`, but for pointers only.
 *
 * @param T The type to cast to.
 * @param EXPR The expression to cast.
 *
 * @note This macro silences a "cast to pointer from integer of different size"
 * warning.  In C++, this would be done via `reinterpret_cast`, but it's not
 * possible to implement that in C that works for both pointers and integers.
 *
 * @sa #CONST_CAST()
 * @sa #STATIC_CAST()
 */
#define POINTER_CAST(T,EXPR)      ((T)(uintptr_t)(EXPR))

/**
 * C version of C++'s `static_cast`.
 *
 * @param T The type to cast to.
 * @param EXPR The expression to cast.
 *
 * @note This macro can't actually implement C++'s `static_cast` because
 * there's no way to do it in C.  It serves merely as a visual cue for the type
 * of cast meant.
 *
 * @sa #CONST_CAST()
 * @sa #POINTER_CAST()
 */
#define STATIC_CAST(T,EXPR)       ((T)(EXPR))

/**
 * Shorthand for calling **strerror**(3).
 */
#define STRERROR                  strerror( errno )

#ifdef __GNUC__

/**
 * Specifies that \a EXPR is \e very likely (as in 99.99% of the time) to be
 * non-zero (true) allowing the compiler to better order code blocks for
 * magrinally better performance.
 *
 * @see http://lwn.net/Articles/255364/
 * @hideinitializer
 */
#define likely(EXPR)              __builtin_expect( !!(EXPR), 1 )

/**
 * Specifies that \a EXPR is \e very unlikely (as in .01% of the time) to be
 * non-zero (true) allowing the compiler to better order code blocks for
 * magrinally better performance.
 *
 * @see http://lwn.net/Articles/255364/
 * @hideinitializer
 */
#define unlikely(EXPR)            __builtin_expect( !!(EXPR), 0 )

#else
# define likely(EXPR)             (EXPR)
# define unlikely(EXPR)           (EXPR)
#endif /* __GNUC__ */

/**
 * Calls **fseek**(3), checks for an error, and exits if there was one.
 *
 * @param STREAM The `FILE` stream to check for an error.
 * @param OFFSET The offset to seek to.
 * @param WHENCE What \a OFFSET if relative to.
 */
#define FSEEK(STREAM,OFFSET,WHENCE) \
  perror_exit_if( FSEEK_FN( (STREAM), (OFFSET), (WHENCE) ) == -1, EX_IOERR )

/**
 * Calls **fstat**(3), checks for an error, and exits if there was one.
 *
 * @param FD The file descriptor to stat.
 * @param STAT A pointer to a `struct stat` to receive the result.
 */
#define FSTAT(FD,STAT) \
  perror_exit_if( fstat( (FD), (STAT) ) < 0 , EX_IOERR )

/**
 * Calls **lseek**(3), checks for an error, and exits if there was one.
 *
 * @param FD The file descriptor to seek.
 * @param OFFSET The file offset to seek to.
 * @param WHENCE Where \a OFFSET is relative to.
 */
#define LSEEK(FD,OFFSET,WHENCE) \
  perror_exit_if( lseek( (FD), (OFFSET), (WHENCE) ) == -1, EX_IOERR )

/**
 * Calls **malloc**(3) and casts the result to \a TYPE.
 *
 * @param TYPE The type to allocate.
 * @param N The number of objects of \a TYPE to allocate.
 * @return Returns a pointer to \a N uninitialized objects of \a TYPE.
 */
#define MALLOC(TYPE,N) \
  (TYPE*)check_realloc( NULL, sizeof(TYPE) * (N) )

///////////////////////////////////////////////////////////////////////////////

/**
 * Endian-ness.
 */
enum ad_endian {
  AD_ENDIAN_NONE,
  AD_ENDIAN_LITTLE,
  AD_ENDIAN_BIG
};
typedef enum ad_endian ad_endian_t;

///////////////////////////////////////////////////////////////////////////////

/**
 * Checks whethere there is at least one printable ASCII character in \a s.
 *
 * @param s The string to check.
 * @param s_len The number of characters to check.
 * @return Returns \c true only if there is at least one printable character.
 */
NODISCARD
bool ascii_any_printable( char const *s, size_t s_len );

/**
 * Checks whether the given character is an ASCII printable character.
 * (This function is needed because setlocale(3) affects what isprint(3)
 * considers printable.)
 *
 * @param c The characther to check.
 * @return Returns \c true only if \c is an ASCII printable character.
 */
NODISCARD AD_UTIL_INLINE
bool ascii_is_print( char c ) {
  return c >= ' ' && c <= '~';
}

/**
 * Opens the given file and seeks to the given offset
 * or prints an error message and exits if there was an error.
 *
 * @param path The full path of the file to open.
 * @param mode The mode to use.
 * @param offset The number of bytes to skip, if any.
 * @return Returns the corresponding \c FILE.
 */
NODISCARD
FILE* check_fopen( char const *path, char const *mode, off_t offset );

/**
 * Opens the given file and seeks to the given offset
 * or prints an error message and exits if there was an error.
 *
 * @param path The full path of the file to open.
 * @param oflag The open flags to use.
 * @param offset The number of bytes to skip, if any.
 * @return Returns the corresponding file descriptor.
 */
NODISCARD
int check_open( char const *path, int oflag, off_t offset );

/**
 * Calls \c realloc(3) and checks for failure.
 * If reallocation fails, prints an error message and exits.
 *
 * @param p The pointer to reallocate.  If NULL, new memory is allocated.
 * @param size The number of bytes to allocate.
 * @return Returns a pointer to the allocated memory.
 */
NODISCARD
void* check_realloc( void *p, size_t size );

/**
 * Calls \c strdup(3) and checks for failure.
 * If memory allocation fails, prints an error message and exits.
 *
 * @param s The NULL-terminated string to duplicate.
 * @return Returns a copy of \a s.
 */
NODISCARD
char* check_strdup( char const *s );

#ifndef HAVE_FGETLN
/**
 * Gets a line from a stream.
 *
 * @param f The FILE to get the line from.
 * @param len A pointer to receive the length of the line,
 * including the newline.
 * @return Returns a pointer to the line that is \e not NULL-terminated;
 * or NULL upon EOF or error.
 */
NODISCARD
char* fgetln( FILE *f, size_t *len );
#endif /* HAVE_FGETLN */

/**
 * Prints a zero-or-more element list of strings where for:
 *
 *  + A zero-element list, nothing is printed;
 *  + A one-element list, the string for the element is printed;
 *  + A two-element list, the strings for the elements are printed separated by
 *    `or`;
 *  + A three-or-more element list, the strings for the first N-1 elements are
 *    printed separated by `,` and the N-1st and Nth elements are separated by
 *    `, or`.
 *
 * @param out The `FILE` to print to.
 * @param elt A pointer to the first element to print.
 * @param gets A pointer to a function to call to get the string for the
 * element `**ppelt`: if the function returns NULL, it signals the end of the
 * list; otherwise, the function returns the string for the element and must
 * increment `*ppelt` to the next element.  If \a gets is NULL, it is assumed
 * that \a elt points to the first element of an array of `char*` and that the
 * array ends with NULL.
 *
 * @warning The string pointer returned by \a gets for a given element _must_
 * remain valid at least until after the _next_ call to fprint_list(), that is
 * upon return, the previously returned string pointer must still be valid
 * also.
 */
void fprint_list( FILE *out, void const *elt,
                  char const* (*gets)( void const **ppelt ) );

/**
 * Adds a pointer to the head of the free-later-list.
 *
 * @param p The pointer to add.
 * @return Returns \a p.
 */
NODISCARD
void* free_later( void *p );

/**
 * Frees all the memory pointed to by all the nodes in the free-later-list.
 */
void free_now( void );

/**
 * Reads and discards \a bytes_to_skip bytes.
 * If an error occurs, prints an error message and exits.
 *
 * @param bytes_to_skip The number of bytes to skip.
 * @param file The file to read from.
 */
void fskip( size_t bytes_to_skip, FILE *file );

/**
 * Converts a string into one that is a valid identifier in C such that:
 *  + Non-valid identifier characters [^A-Za-z_0-9] are replaced with '_'.
 *  + Multiple consecutive '_' are coalesced into a single '_'
 *    (except multiple consecutive '_' that are in \a s to begin with).
 *  + If \a s begins with a digit, then '_' is prepended.
 *
 * @param s The string to create an identifier from.
 * @return Returns \a s converted to a valid identifier in C.
 * The caller is responsible for freeing the string.
 */
NODISCARD
char* identify( char const *s );

/**
 * Gets the minimum number of bytes required to contain the given \c uint64_t
 * value.
 *
 * @param n The number to get the number of bytes for.
 * @return Returns the minimum number of bytes required to contain \a n
 * in the range [1,8].
 */
NODISCARD
size_t int_len( uint64_t n );

/**
 * Rearranges the bytes in the given \c uint64_t such that:
 *  + The value is down-cast into the requested number of bytes.
 *  + The bytes have the requested endianness.
 *  + The bytes are shifted to start at the lowest memory address.
 *
 * For example, the value 0x1122 on a big-endian machine with 8-byte longs is
 * in memory as the bytes 00-00-00-00-00-00-11-22.
 *
 * If \a bytes were 4 and \a endian were:
 *  + big, the result in memory would be 00-00-11-22-00-00-00-00.
 *  + little, the result in memory would be 22-11-00-00-00-00-00-00.
 *
 * @param n A pointer to the \c uint64_t to rearrange.
 * @param bytes The number of bytes to use; must be 1-8.
 * @param endian The endianness to use.
 */
void int_rearrange_bytes( uint64_t *n, size_t bytes, ad_endian_t endian );

/**
 * Checks whether the given file descriptor refers to a regular file.
 *
 * @param fd The file descriptor to check.
 * @return Returns \c true only if \a fd refers to a regular file.
 */
NODISCARD
bool is_file( int fd );

/**
 * Parses a string into an offset.
 * Unlike \c strtoull(3):
 *  + Insists that \a s is non-negative.
 *  + May be followed by one of \c b, \c k, or \c m
 *    for 512-byte blocks, kilobytes, and megabytes, respectively.
 *
 * @param s The NULL-terminated string to parse.
 * @return Returns the parsed offset only if \a s is a non-negative number or
 * prints an error message and exits if there was an error.
 */
NODISCARD
unsigned long long parse_offset( char const *s );

/**
 * Parses an SGR (Select Graphic Rendition) value that matches the regular
 * expression of \c n(;n)* or a semicolon-separated list of integers in the
 * range 0-255.
 *
 * See: http://en.wikipedia.org/wiki/ANSI_escape_code
 *
 * @param sgr_color The NULL-terminated allegedly SGR string to parse.
 * @return Returns \c true only only if \a s contains a valid SGR value.
 */
NODISCARD
bool parse_sgr( char const *sgr_color );

/**
 * Parses a string into an <code>unsigned long long</code>.
 * Unlike \c strtoull(3), insists that \a s is entirely a non-negative number.
 *
 * @param s The NULL-terminated string to parse.
 * @param n A pointer to receive the parsed number.
 * @return Returns the parsed number only if \a s is entirely a non-negative
 * number or prints an error message and exits if there was an error.
 */
NODISCARD
unsigned long long parse_ull( char const *s );

/**
 * Prints an error message for \c errno to standard error and exits.
 *
 * @param status The exit status code.
 *
 * @sa #FATAL_ERR()
 * @sa perror_exit_if()
 */
void perror_exit( int status );

/**
 * If \a expr is `true`, prints an error message for `errno` to standard error
 * and exits.
 *
 * @param expr The expression.
 * @param status The exit status code.
 *
 * @sa #FATAL_ERR()
 * @sa perror_exit()
 */
AD_UTIL_INLINE
void perror_exit_if( bool expr, int status ) {
  if ( unlikely( expr ) )
    perror_exit( status );
}

/**
 * Gets a printable version of the given character:
 *  + For characters for which isprint(3) returns non-zero,
 *    the printable version is a single character string of itself.
 *  + For the special-case characters of \0, \a, \b, \f, \n, \r, \t, and \v,
 *    the printable version is a two character string of a backslash followed
 *    by the letter.
 *  + For all other characters, the printable version is a four-character
 *    string of a backslash followed by an 'x' and the two-character
 *    hexedecimal value of che characters ASCII code.
 *
 * @param c The character to get the printable form of.
 * @return Returns a NULL-terminated string that is a printable version of
 * \a c.  Note that the result is a pointer to static storage, hence subsequent
 * calls will overwrite the returned value.  As such, this function is not
 * thread-safe.
 */
NODISCARD
char const* printable_char( char c );

/**
 * Compiles a regular expression pattern.
 *
 * @param re A pointer to the wregex_t to compile to.
 * @param pattern The regular expression pattern to compile.
 */
void regex_compile( regex_t *re, char const *pattern );

/**
 * Frees all memory used by a wregex_t.
 *
 * @param re A pointer to the wregex_t to free.
 */
AD_UTIL_INLINE
void regex_free( regex_t *re ) {
  regfree( re );
}

/**
 * Attempts to match \a s against the previously compiled regular expression
 * pattern in \a re.
 *
 * @param re A pointer to the wregex_t to match against.
 * @param s The string to match.
 * @param offset The offset into \a s to start.
 * @param range A pointer to an array of size 2 to receive the beginning
 * position and one past the end position of the match -- set only if not NULL
 * and there was a match.
 * @return Returns \c true only if there was a match.
 */
NODISCARD
bool regex_match( regex_t *re, char const *s, size_t offset, size_t *range );

/**
 * Swaps the endianness of the given 16-bit value.
 *
 * @param n The 16-bit value to swap.
 * @return Returns the value with the endianness flipped.
 */
NODISCARD
uint16_t swap_16( uint16_t n );

/**
 * Swaps the endianness of the given 32-bit value.
 *
 * @param n The 32-bit value to swap.
 * @return Returns the value with the endianness flipped.
 */
NODISCARD
uint32_t swap_32( uint32_t n );

/**
 * Swaps the endianness of the given 64-bit value.
 *
 * @param n The 64-bit value to swap.
 * @return Returns the value with the endianness flipped.
 */
NODISCARD
uint64_t swap_64( uint64_t n );

/**
 * Converts a big-endian 16-bit integer to the host's representation.
 *
 * @param n The integer to convert.
 * @return Returns \a n converted to the host's representation.
 */
AD_UTIL_INLINE uint16_t uint16be_host16( uint16_t n ) {
#ifdef WORDS_BIGENDIAN
  return n;
#else /* machine words are little endian */
  return swap_16( n );
#endif /* WORDS_BIGENDIAN */
}

/**
 * Converts a little-endian 16-bit integer to the host's representation.
 *
 * @param n The integer to convert.
 * @return Returns \a n converted to the host's representation.
 */
AD_UTIL_INLINE uint16_t uint16le_host16( uint16_t n ) {
#ifdef WORDS_BIGENDIAN
  return swap_16( n );
#else /* machine words are little endian */
  return n;
#endif /* WORDS_BIGENDIAN */
}

/**
 * Converts a specified endian 16-bit integer to the host's representation.
 *
 * @param n The integer to convert.
 * @param endian The endianness of \a n.
 * @Returns \a n converted to the host's representation.
 */
AD_UTIL_INLINE uint16_t uint16xx_host16( uint16_t n, ad_endian_t endian ) {
  return endian == AD_ENDIAN_LITTLE ?
    uint16le_host16( n ) : uint16be_host16( n );
}

/**
 * Converts a big-endian 32-bit integer to the host's representation.
 *
 * @param n The integer to convert.
 * @return Returns \a n converted to the host's representation.
 */
AD_UTIL_INLINE uint32_t uint32be_host32( uint32_t n ) {
#ifdef WORDS_BIGENDIAN
  return n;
#else /* machine words are little endian */
  return swap_32( n );
#endif /* WORDS_BIGENDIAN */
}

/**
 * Converts a little-endian 32-bit integer to the host's representation.
 *
 * @param n The integer to convert.
 * @return Returns \a n converted to the host's representation.
 */
AD_UTIL_INLINE uint32_t uint32le_host32( uint32_t n ) {
#ifdef WORDS_BIGENDIAN
  return swap_32( n );
#else /* machine words are little endian */
  return n;
#endif /* WORDS_BIGENDIAN */
}

/**
 * Converts a specified endian 32-bit integer to the host's representation.
 *
 * @param n The integer to convert.
 * @param endian The endianness of \a n.
 * @Returns \a n converted to the host's representation.
 */
AD_UTIL_INLINE uint32_t uint32xx_host32( uint32_t n, ad_endian_t endian ) {
  return endian == AD_ENDIAN_LITTLE ?
    uint32le_host32( n ) : uint32be_host32( n );
}

/**
 * Converts a string to lower-case in-place.
 *
 * @param s The NULL-terminated string to convert.
 * @return Returns \a s.
 */
PJL_DISCARD
char* tolower_s( char *s );

///////////////////////////////////////////////////////////////////////////////

_GL_INLINE_HEADER_END

#endif /* ad_util_H */
/* vim:set et sw=2 ts=2: */<|MERGE_RESOLUTION|>--- conflicted
+++ resolved
@@ -26,11 +26,7 @@
 
 // standard
 #include <errno.h>
-<<<<<<< HEAD
-#include <inttypes.h>                   /* for uint64_t */
 #include <regex.h>
-=======
->>>>>>> 9b7baa57
 #include <stdbool.h>
 #include <stddef.h>                     /* for size_t */
 #include <stdint.h>                     /* for uint64_t */
