--- conflicted
+++ resolved
@@ -709,11 +709,7 @@
 /**
  * Whitespace characters.
  */
-<<<<<<< HEAD
 #define WS_CHARS                  " \f\n\r\t\v"
-=======
-#define WS_CHARS                  " \n\t\r\f\v"
->>>>>>> 3e34ac83
 
 ///////////////////////////////////////////////////////////////////////////////
 
@@ -983,7 +979,6 @@
 void int_rearrange_bytes( uint64_t *n, size_t bytes, endian_t endian );
 
 /**
-<<<<<<< HEAD
  * Checks whether \a c is an identifier character.
  *
  * @param c The character to check.
@@ -1038,22 +1033,6 @@
 char const* parse_identifier( char const *s );
 
 /**
- * Parses a string into an offset.
- * Unlike **strtoull(3)**:
- *  + Insists that \a s is non-negative.
- *  + May be followed by one of `b`, `k`, or `m`
- *    for 512-byte blocks, kilobytes, and megabytes, respectively.
- *
- * @param s The NULL-terminated string to parse.
- * @return Returns the parsed offset only if \a s is a non-negative number or
- * prints an error message and exits if there was an error.
- */
-NODISCARD
-unsigned long long parse_offset( char const *s );
-
-/**
-=======
->>>>>>> 3e34ac83
  * Parses a string into an <code>unsigned long long</code>.
  *
  * @remarks Unlike **strtoull(3)**, insists that \a s is entirely a non-
