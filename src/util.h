/*
**      ad -- ASCII dump
**      src/util.h
**
**      Copyright (C) 2015-2024  Paul J. Lucas
**
**      This program is free software: you can redistribute it and/or modify
**      it under the terms of the GNU General Public License as published by
**      the Free Software Foundation, either version 3 of the License, or
**      (at your option) any later version.
**
**      This program is distributed in the hope that it will be useful,
**      but WITHOUT ANY WARRANTY; without even the implied warranty of
**      MERCHANTABILITY or FITNESS FOR A PARTICULAR PURPOSE.  See the
**      GNU General Public License for more details.
**
**      You should have received a copy of the GNU General Public License
**      along with this program.  If not, see <http://www.gnu.org/licenses/>.
*/

#ifndef ad_util_H
#define ad_util_H

// local
#include "pjl_config.h"                 /* must go first */
#include "ad.h"

// standard
#include <assert.h>
#include <ctype.h>
#include <errno.h>
#include <regex.h>
#include <stdbool.h>
#include <stddef.h>                     /* for size_t */
#include <stdint.h>                     /* for uint64_t */
#include <stdio.h>                      /* for FILE */
#include <string.h>                     /* for strerror() */
#include <sys/types.h>                  /* for off_t */
#include <sysexits.h>

_GL_INLINE_HEADER_BEGIN
#ifndef AD_UTIL_H_INLINE
# define AD_UTIL_H_INLINE _GL_INLINE
#endif /* AD_UTIL_H_INLINE */

///////////////////////////////////////////////////////////////////////////////

#define CHARIFY_0 '0'
#define CHARIFY_1 '1'
#define CHARIFY_2 '2'
#define CHARIFY_3 '3'
#define CHARIFY_4 '4'
#define CHARIFY_5 '5'
#define CHARIFY_6 '6'
#define CHARIFY_7 '7'
#define CHARIFY_8 '8'
#define CHARIFY_9 '9'
#define CHARIFY_A 'A'
#define CHARIFY_B 'B'
#define CHARIFY_C 'C'
#define CHARIFY_D 'D'
#define CHARIFY_E 'E'
#define CHARIFY_F 'F'
#define CHARIFY_G 'G'
#define CHARIFY_H 'H'
#define CHARIFY_I 'I'
#define CHARIFY_J 'J'
#define CHARIFY_K 'K'
#define CHARIFY_L 'L'
#define CHARIFY_M 'M'
#define CHARIFY_N 'N'
#define CHARIFY_O 'O'
#define CHARIFY_P 'P'
#define CHARIFY_Q 'Q'
#define CHARIFY_R 'R'
#define CHARIFY_S 'S'
#define CHARIFY_T 'T'
#define CHARIFY_U 'U'
#define CHARIFY_V 'V'
#define CHARIFY_W 'W'
#define CHARIFY_X 'X'
#define CHARIFY_Y 'Y'
#define CHARIFY_Z 'Z'
#define CHARIFY__ '_'
#define CHARIFY_a 'a'
#define CHARIFY_b 'b'
#define CHARIFY_c 'c'
#define CHARIFY_d 'd'
#define CHARIFY_e 'e'
#define CHARIFY_f 'f'
#define CHARIFY_g 'g'
#define CHARIFY_h 'h'
#define CHARIFY_i 'i'
#define CHARIFY_j 'j'
#define CHARIFY_k 'k'
#define CHARIFY_l 'l'
#define CHARIFY_m 'm'
#define CHARIFY_n 'n'
#define CHARIFY_o 'o'
#define CHARIFY_p 'p'
#define CHARIFY_q 'q'
#define CHARIFY_r 'r'
#define CHARIFY_s 's'
#define CHARIFY_t 't'
#define CHARIFY_u 'u'
#define CHARIFY_v 'v'
#define CHARIFY_w 'w'
#define CHARIFY_x 'x'
#define CHARIFY_y 'y'
#define CHARIFY_z 'z'

#define NAME2_HELPER(A,B)         A##B
#define STRINGIFY_HELPER(X)       #X

/**
 * Gets the number of elements of the given array.
 *
 * @param ARRAY The array to get the number of elements of.
 *
 * @note \a ARRAY _must_ be a statically allocated array.
 *
 * @sa #FOREACH_ARRAY_ELEMENT()
 */
#define ARRAY_SIZE(ARRAY) (         \
  sizeof(ARRAY) / sizeof(0[ARRAY])  \
  * STATIC_ASSERT_EXPR( IS_ARRAY(ARRAY), #ARRAY " must be an array" ))

#ifndef NDEBUG
/**
 * Asserts that this line of code is run at most once --- useful in
 * initialization functions that must be called at most once.  For example:
 *
 *      void initialize() {
 *        ASSERT_RUN_ONCE();
 *        // ...
 *      }
 */
#define ASSERT_RUN_ONCE() BLOCK(    \
  static bool UNIQUE_NAME(called);  \
  assert( !UNIQUE_NAME(called) );   \
  UNIQUE_NAME(called) = true; )
#else
#define ASSERT_RUN_ONCE()         NO_OP
#endif /* NDEBUG */

/**
 * Calls **atexit**(3) and checks for failure.
 *
 * @param FN The pointer to the function to call **atexit**(3) with.
 */
#define ATEXIT(FN)                PERROR_EXIT_IF( atexit( FN ) != 0, EX_OSERR )

/**
 * Gets a value where all bits that are less than or equal to the one bit set
 * in \a N are also set, e.g., <code>%BITS_GE(00010000)</code> = `00011111`.
 *
 * @param N The integer.  Exactly one bit _must_ be set.
 * @return Returns said value.
 *
 * @sa #BITS_LT()
 */
#define BITS_LE(N)                (BITS_LT(N) | (N))

/**
 * Gets a value where all bits that are less than the one bit set in \a N are
 * set, e.g., <code>%BITS_GT(00010000)</code> = `00001111`.
 *
 * @param N The integer.  Exactly one bit _must_ be set.
 * @return Returns said value.
 *
 * @sa #BITS_LE()
 */
#define BITS_LT(N)                ((N) - 1u)

/**
 * Gets a value comprised of \a N lower 1 bits, e.g.,
 * <code>BITS_LOWER(5)</code> = `011111`.
 *
 * @param N The integer in the range [1,63].
 * @return Returns said value.
 *
 * @sa #BITS_LE()
 * @sa #BITS_LT()
 */
#define BITS_LOWER(N)             BITS_LE( 1u << ((N) - 1u) )

/**
 * Embeds the given statements into a compound statement block.
 *
 * @param ... The statement(s) to embed.
 */
#define BLOCK(...)                do { __VA_ARGS__ } while (0)

/**
 * Macro that "char-ifies" its argument, e.g., <code>%CHARIFY(x)</code> becomes
 * `'x'`.
 *
 * @param X The unquoted character to charify.  It can be only in the set
 * `[0-9_A-Za-z]`.
 *
 * @sa #STRINGIFY()
 */
#define CHARIFY(X)                NAME2(CHARIFY_,X)

/**
 * C version of C++'s `const_cast`.
 *
 * @param T The type to cast to.
 * @param EXPR The expression to cast.
 *
 * @note This macro can't actually implement C++'s `const_cast` because there's
 * no way to do it in C.  It serves merely as a visual cue for the type of cast
 * meant.
 *
 * @sa #POINTER_CAST()
 * @sa #STATIC_CAST()
 */
#define CONST_CAST(T,EXPR)        ((T)(EXPR))

/**
 * Declares a object with an unspecified name both aligned and sized as a \a T
 * intended to be used inside a `struct` declaration to add padding.
 *
 * @param T The type of the object.
 */
#define DECL_UNUSED(T) \
  _Alignas(T) char UNIQUE_NAME(unused)[ sizeof(T) ]

/**
 * Calls **dup2**(2) and checks for failure.
 *
 * @param OLD_FD The old file descriptor to duplicate.
 * @param NEW_FD The new file descriptor to duplicate to.
 */
#define DUP2(OLD_FD,NEW_FD) \
  PERROR_EXIT_IF( dup2( (OLD_FD), (NEW_FD) ) != (NEW_FD), EX_OSERR )

/**
 * Shorthand for printing to standard error.
 *
 * @param ... The `printf()` arguments.
 *
 * @sa #EPUTC()
 * @sa #EPUTS()
 * @sa #FPRINTF()
 */
#define EPRINTF(...)              fprintf( stderr, __VA_ARGS__ )

/**
 * Shorthand for printing a character to standard error.
 *
 * @param C The character to print.
 *
 * @sa #EPRINTF()
 * @sa #EPUTS()
 * @sa #FPUTC()
 */
#define EPUTC(C)                  FPUTC( (C), stderr )

/**
 * Shorthand for printing a C string to standard error.
 *
 * @param S The C string to print.
 *
 * @sa #EPRINTF()
 * @sa #EPUTC()
 * @sa #FPUTS()
 */
#define EPUTS(S)                  FPUTS( (S), stderr )

/**
 * Calls **ferror**(3) and exits if there was an error on \a STREAM.
 *
 * @param STREAM The `FILE` stream to check for an error.
 *
 * @sa #PERROR_EXIT_IF()
 */
#define FERROR(STREAM) \
  PERROR_EXIT_IF( ferror( STREAM ) != 0, EX_IOERR )

/**
 * Calls **fflush(3)** on \a STREAM, checks for an error, and exits if there
 * was one.
 *
 * @param STREAM The `FILE` stream to flush.
 *
 * @sa #PERROR_EXIT_IF()
 */
#define FFLUSH(STREAM) \
  PERROR_EXIT_IF( fflush( STREAM ) != 0, EX_IOERR )

/**
 * Convenience macro for iterating over the elements of a static array.
 *
 * @param TYPE The type of element.
 * @param VAR The element loop variable.
 * @param ARRAY The array to iterate over.
 *
 * @note \a ARRAY _must_ be a statically allocated array.
 *
 * @sa #ARRAY_SIZE()
 */
#define FOREACH_ARRAY_ELEMENT(TYPE,VAR,ARRAY) \
  for ( TYPE const *VAR = (ARRAY); VAR < (ARRAY) + ARRAY_SIZE(ARRAY); ++VAR )

/**
 * Calls **fprintf**(3) on \a STREAM, checks for an error, and exits if there
 * was one.
 *
 * @param STREAM The `FILE` stream to print to.
 * @param ... The `fprintf()` arguments.
 *
 * @sa #EPRINTF()
 * @sa #FPUTC()
 * @sa #FPUTS()
 * @sa #PERROR_EXIT_IF()
 * @sa #PRINTF()
 * @sa #PUTC()
 * @sa #PUTS()
 */
#define FPRINTF(STREAM,...) \
  PERROR_EXIT_IF( fprintf( (STREAM), __VA_ARGS__ ) < 0, EX_IOERR )

/**
 * Calls **putc**(3), checks for an error, and exits if there was one.
 *
 * @param C The character to print.
 * @param STREAM The `FILE` stream to print to.
 *
 * @sa #EPUTC()
 * @sa #FPRINTF()
 * @sa #FPUTS()
 * @sa #PERROR_EXIT_IF()
 * @sa #PRINTF()
 * @sa #PUTC()
 */
#define FPUTC(C,STREAM) \
  PERROR_EXIT_IF( putc( (C), (STREAM) ) == EOF, EX_IOERR )

/**
 * Prints \a N spaces to \a STREAM.
 *
 * @param N The number of spaces to print.
 * @param STREAM The `FILE` stream to print to.
 *
 * @sa #FPUTS()
 */
#define FPUTNSP(N,STREAM) \
  FPRINTF( (STREAM), "%*s", STATIC_CAST( int, (N) ), "" )

/**
 * Calls **fputs**(3), checks for an error, and exits if there was one.
 *
 * @param S The C string to print.
 * @param STREAM The `FILE` stream to print to.
 *
 * @sa #EPUTS()
 * @sa #FPRINTF()
 * @sa #FPUTC()
 * @sa #PERROR_EXIT_IF()
 * @sa #PRINTF()
 * @sa #PUTS()
 */
#define FPUTS(S,STREAM) \
  PERROR_EXIT_IF( fputs( (S), (STREAM) ) == EOF, EX_IOERR )

/**
 * Prints \a N spaces to \a STREAM.
 *
 * @param N The number of spaces to print.
 * @param STREAM The `FILE` stream to print to.
 *
 * @sa #FPUTS()
 */
#define FPUTNSP(N,STREAM) \
  FPRINTF( (STREAM), "%*s", STATIC_CAST( int, (N) ), "" )

/**
 * Frees the given memory.
 *
 * @remarks This macro exists since free'ing a pointer to `const` generates a
 * warning.
 *
 * @param PTR The pointer to the memory to free.
 */
#define FREE(PTR)                 free( CONST_CAST( void*, (PTR) ) )

/**
 * Calls **fseek**(3), checks for an error, and exits if there was one.
 *
 * @param STREAM The `FILE` stream to check for an error.
 * @param OFFSET The offset to seek to.
 * @param WHENCE What \a OFFSET if relative to.
 */
#define FSEEK(STREAM,OFFSET,WHENCE) \
  PERROR_EXIT_IF( FSEEK_FN( (STREAM), (OFFSET), (WHENCE) ) == -1, EX_IOERR )

/** The fseek(3) function to use. */
#ifdef HAVE_FSEEKO
# define FSEEK_FN fseeko
#else
# define FSEEK_FN fseek
#endif /* HAVE_FSEEKO */

/**
 * Frees the given memory.
 *
 * @param PTR The pointer to the memory to free.
 *
 * @remarks
 * This macro exists since free'ing a pointer-to const generates a warning.
 */
#define FREE(PTR)                 free( CONST_CAST( void*, (PTR) ) )

/**
 * Calls **fseek**(3), checks for an error, and exits if there was one.
 *
 * @param STREAM The `FILE` stream to check for an error.
 * @param OFFSET The offset to seek to.
 * @param WHENCE What \a OFFSET if relative to.
 */
#define FSEEK(STREAM,OFFSET,WHENCE) \
  PERROR_EXIT_IF( FSEEK_FN( (STREAM), (OFFSET), (WHENCE) ) == -1, EX_IOERR )

/**
 * Calls **fstat**(3), checks for an error, and exits if there was one.
 *
 * @param FD The file descriptor to stat.
 * @param STAT A pointer to a `struct stat` to receive the result.
 */
#define FSTAT(FD,STAT) \
  PERROR_EXIT_IF( fstat( (FD), (STAT) ) < 0 , EX_IOERR )

/**
 * A special-case of fatal_error() that additionally prints the file and line
 * where an internal error occurred.
 *
 * @param FORMAT The `printf()` format to use.
 * @param ... The `printf()` arguments.
 *
 * @sa fatal_error()
 * @sa #INTERNAL_ERROR()
 * @sa perror_exit()
 * @sa #PERROR_EXIT_IF()
 * @sa #UNEXPECTED_INT_VALUE()
 */
#define INTERNAL_ERROR(FORMAT,...) \
  fatal_error( EX_SOFTWARE, "%s:%d: internal error: " FORMAT, __FILE__, __LINE__, __VA_ARGS__ )

/**
 * Checks (at compile-time) whether \a A is an array.
 *
 * @param A The alleged array to check.
 * @return Returns 1 (true) only if \a A is an array; 0 (false) otherwise.
 *
 * @sa https://stackoverflow.com/a/77881417/99089
 */
#ifdef HAVE___TYPEOF__
# define IS_ARRAY(A)            \
    _Generic( &(A),             \
      __typeof__(*A) (*)[]: 1,  \
      default             : 0   \
    )
#else
# define IS_ARRAY(A)              1
#endif /* HAVE___TYPEOF__ */

#ifdef __GNUC__

/**
 * Specifies that \a EXPR is _very_ likely (as in 99.99% of the time) to be
 * non-zero (true) allowing the compiler to better order code blocks for
 * marginally better performance.
 *
 * @param EXPR An expression that can be cast to `bool`.
 *
 * @sa #unlikely()
 * @sa [Memory part 5: What programmers can do](http://lwn.net/Articles/255364/)
 */
#define likely(EXPR)              __builtin_expect( !!(EXPR), 1 )

/**
 * Specifies that \a EXPR is _very_ unlikely (as in .01% of the time) to be
 * non-zero (true) allowing the compiler to better order code blocks for
 * marginally better performance.
 *
 * @param EXPR An expression that can be cast to `bool`.
 *
 * @sa #likely()
 * @sa [Memory part 5: What programmers can do](http://lwn.net/Articles/255364/)
 */
#define unlikely(EXPR)            __builtin_expect( !!(EXPR), 0 )

#else
# define likely(EXPR)             (EXPR)
# define unlikely(EXPR)           (EXPR)
#endif /* __GNUC__ */

/**
 * Calls **lseek**(3), checks for an error, and exits if there was one.
 *
 * @param FD The file descriptor to seek.
 * @param OFFSET The file offset to seek to.
 * @param WHENCE Where \a OFFSET is relative to.
 */
#define LSEEK(FD,OFFSET,WHENCE) \
  PERROR_EXIT_IF( lseek( (FD), (OFFSET), (WHENCE) ) == -1, EX_IOERR )

/**
 * Calls **malloc**(3) and casts the result to \a TYPE.
 *
 * @param TYPE The type to allocate.
 * @param N The number of objects of \a TYPE to allocate.
 * @return Returns a pointer to \a N uninitialized objects of \a TYPE.
 */
#define MALLOC(TYPE,N) \
  check_realloc( NULL, sizeof(TYPE) * STATIC_CAST( size_t, (N) ) )

/**
 * Concatenate \a A and \a B together to form a single token.
 *
 * @remarks This macro is needed instead of simply using `##` when either
 * argument needs to be expanded first, e.g., `__LINE__`.
 *
 * @param A The first name.
 * @param B The second name.
 */
#define NAME2(A,B)                NAME2_HELPER(A,B)

/**
 * No-operation statement.  (Useful for a `goto` target.)
 */
#define NO_OP                     ((void)0)

/**
 * If \a EXPR is `true`, prints an error message for `errno` to standard error
 * and exits with status \a STATUS.
 *
 * @param EXPR The expression.
 * @param STATUS The exit status code.
 *
 * @sa fatal_error()
 * @sa #INTERNAL_ERROR()
 * @sa perror_exit()
 */
#define PERROR_EXIT_IF( EXPR, STATUS ) \
  BLOCK( if ( unlikely( EXPR ) ) perror_exit( STATUS ); )

/**
 * Cast either from or to a pointer type &mdash; similar to C++'s
 * `reinterpret_cast`, but for pointers only.
 *
 * @param T The type to cast to.
 * @param EXPR The expression to cast.
 *
 * @note This macro silences a "cast to pointer from integer of different size"
 * warning.  In C++, this would be done via `reinterpret_cast`, but it's not
 * possible to implement that in C that works for both pointers and integers.
 *
 * @sa #CONST_CAST()
 * @sa #STATIC_CAST()
 */
#define POINTER_CAST(T,EXPR)      ((T)(uintptr_t)(EXPR))

/**
 * Calls #FPRINTF() with `stdout`.
 *
 * @param ... The `fprintf()` arguments.
 *
 * @sa #EPRINTF()
 * @sa #FPRINTF()
 * @sa #PUTC()
 * @sa #PUTS()
 */
#define PRINTF(...)               FPRINTF( stdout, __VA_ARGS__ )

/**
 * Calls #FPUTC() with `stdout`.
 *
 * @param C The character to print.
 *
 * @sa #EPUTC()
 * @sa #FPUTC()
 * @sa #PRINTF()
 */
#define PUTC(C)                   FPUTC( (C), stdout )

/**
 * Calls #FPUTS() with `stdout`.
 *
 * @param S The C string to print.
 *
 * @note Unlike **puts**(3), does _not_ print a newline.
 *
 * @sa #EPUTS()
 * @sa #FPUTS()
 * @sa #PRINTF()
 */
#define PUTS(S)                   FPUTS( (S), stdout )

/**
 * Convenience macro for calling check_realloc().
 *
 * @param PTR The pointer to memory to reallocate.  It is set to the newly
 * reallocated memory.
 * @param N The number of objects of \a TYPE to reallocate.
 *
 * @sa check_realloc()
 * @sa #MALLOC()
 */
#define REALLOC(PTR,N) \
  ((PTR) = check_realloc( (PTR), sizeof(*(PTR)) * (N) ))

/**
 * Advances \a S over all \a CHARS.
 *
 * @param S The string pointer to advance.
 * @param CHARS A string containing the characters to skip over.
 * @return Returns the updated \a S.
 *
 * @sa #SKIP_WS()
 */
#define SKIP_CHARS(S,CHARS)       ((S) += strspn( (S), (CHARS) ))

/**
 * Advances \a S over all whitespace.
 *
 * @param S The string pointer to advance.
 * @return Returns the updated \a S.
 *
 * @sa #SKIP_CHARS()
 */
#define SKIP_WS(S)                SKIP_CHARS( (S), WS_CHARS )

/**
 * Like C11's `_Static_assert()` except that it can be used in an expression.
 *
 * @param EXPR The expression to check.
 * @param MSG The string literal of the error message to print only if \a EXPR
 * evaluates to 0 (false).
 * @return Always returns 1.
 */
#define STATIC_ASSERT_EXPR(EXPR,MSG) \
  (!!sizeof( struct { static_assert( (EXPR), MSG ); char c; } ))

/**
 * C version of C++'s `static_cast`.
 *
 * @param T The type to cast to.
 * @param EXPR The expression to cast.
 *
 * @note This macro can't actually implement C++'s `static_cast` because
 * there's no way to do it in C.  It serves merely as a visual cue for the type
 * of cast meant.
 *
 * @sa #CONST_CAST()
 * @sa #POINTER_CAST()
 */
#define STATIC_CAST(T,EXPR)       ((T)(EXPR))

/**
 * Shorthand for calling **strerror**(3).
 */
#define STRERROR()                strerror( errno )

/**
 * Macro that "string-ifies" its argument, e.g., <code>%STRINGIFY(x)</code>
 * becomes `"x"`.
 *
 * @param X The unquoted string to stringify.
 *
 * @note This macro is sometimes necessary in cases where it's mixed with uses
 * of `##` by forcing re-scanning for token substitution.
 *
 * @sa #CHARIFY()
 */
#define STRINGIFY(X)              STRINGIFY_HELPER(X)

/**
 * A special-case of #INTERNAL_ERROR() that prints an unexpected integer value.
 *
 * @param EXPR The expression having the unexpected value.
 *
 * @sa fatal_error()
 * @sa #INTERNAL_ERROR()
 * @sa perror_exit()
 * @sa #PERROR_EXIT_IF()
 */
#define UNEXPECTED_INT_VALUE(EXPR) \
  INTERNAL_ERROR( "%lld (0x%llX): unexpected value for " #EXPR "\n", (long long)(EXPR), (unsigned long long)(EXPR) )

/**
 * Synthesises a name prefixed by \a PREFIX unique to the line on which it's
 * used.
 *
 * @param PREFIX The prefix of the synthesized name.
 *
 * @warning All uses for a given \a PREFIX that refer to the same name _must_
 * be on the same line.  This is not a problem within macro definitions, but
 * won't work outside of them since there's no way to refer to a previously
 * used unique name.
 */
#define UNIQUE_NAME(PREFIX)       NAME2(NAME2(PREFIX,_),__LINE__)

/**
 * Whitespace characters.
 */
#define WS_CHARS                  " \f\n\r\t\v"

///////////////////////////////////////////////////////////////////////////////

/**
 * Checks whether there is at least one printable ASCII character in \a s.
 *
 * @param s The string to check.
 * @param s_len The number of characters to check.
 * @return Returns `true` only if there is at least one printable character.
 */
NODISCARD
bool ascii_any_printable( char const *s, size_t s_len );

/**
 * Checks whether the given character is an ASCII printable character.
 * (This function is needed because setlocale(3) affects what isprint(3)
 * considers printable.)
 *
 * @param c The characther to check.
 * @return Returns `true` only if \a c is an ASCII printable character.
 */
NODISCARD AD_UTIL_H_INLINE
bool ascii_is_print( char c ) {
  return c >= ' ' && c <= '~';
}

/**
 * Extracts the base portion of a path-name.
 * Unlike **basename**(3):
 *  + Trailing `/` characters are not deleted.
 *  + \a path_name is never modified (hence can therefore be `const`).
 *  + Returns a pointer within \a path_name (hence is multi-call safe).
 *
 * @param path_name The path-name to extract the base portion of.
 * @return Returns a pointer to the last component of \a path_name.
 * If \a path_name consists entirely of `/` characters, a pointer to the string
 * `/` is returned.
 */
NODISCARD
char const* base_name( char const *path_name );

/**
 * Calls **dup2**(2) and checks for failure.
 *
 * @param old_fd The old file descriptor to duplicate.
 * @param new_fd The new file descriptor to duplicate to.
 */
void check_dup2( int old_fd, int new_fd );

/**
 * Calls **realloc(3)** and checks for failure.
 * If reallocation fails, prints an error message and exits.
 *
 * @param p The pointer to reallocate.  If NULL, new memory is allocated.
 * @param size The number of bytes to allocate.
 * @return Returns a pointer to the allocated memory.
 *
 * @sa #MALLOC()
 * @sa #REALLOC()
 */
NODISCARD
void* check_realloc( void *p, size_t size );

/**
 * Calls **strdup(3)** and checks for failure.
 * If memory allocation fails, prints an error message and exits.
 *
 * @param s The NULL-terminated string to duplicate.
 * @return Returns a copy of \a s.
 *
 * @sa check_strndup()
 */
NODISCARD
char* check_strdup( char const *s );

/**
 * Calls **strndup**(3) and checks for failure.
 * If memory allocation fails, prints an error message and exits.
 *
 * @param s The null-terminated string to duplicate or NULL.
 * @param n The number of characters of \a s to duplicate.
 * @return Returns a copy of \a n characters of \a s or NULL if \a s is NULL.
 *
 * @sa check_strdup()
 */
NODISCARD
char* check_strndup( char const *s, size_t n );

/**
 * Checks whether \a s is null: if so, returns the empty string.
 *
 * @param s The pointer to check.
 * @return If \a s is null, returns the empty string; otherwise returns \a s.
 */
NODISCARD AD_UTIL_H_INLINE
char const* empty_if_null( char const *s ) {
  return s == NULL ? "" : s;
}

/**
 * Prints an error message to standard error and exits with \a status code.
 *
 * @param status The status code to exit with.
 * @param format The `printf()` format string literal to use.
 * @param ... The `printf()` arguments.
 *
 * @sa #INTERNAL_ERROR()
 * @sa perror_exit()
 * @sa #PERROR_EXIT_IF()
 * @sa #UNEXPECTED_INT_VALUE()
 */
PJL_PRINTF_LIKE_FUNC(2)
_Noreturn void fatal_error( int status, char const *format, ... );

/**
 * Checks whether the given file descriptor refers to a regular file.
 *
 * @param fd The file descriptor to check.
 * @return Returns `true` only if \a fd refers to a regular file.
 */
NODISCARD
bool fd_is_file( int fd );

#ifndef HAVE_FGETLN
/**
 * Gets a line from a stream.
 *
 * @param f The FILE to get the line from.
 * @param len A pointer to receive the length of the line,
 * including the newline.
 * @return Returns a pointer to the line that is \e not NULL-terminated;
 * or NULL upon EOF or error.
 */
NODISCARD
char* fgetln( FILE *f, size_t *len );
#endif /* HAVE_FGETLN */

/**
 * Prints a zero-or-more element list of strings where for:
 *
 *  + A zero-element list, nothing is printed;
 *  + A one-element list, the string for the element is printed;
 *  + A two-element list, the strings for the elements are printed separated by
 *    `or`;
 *  + A three-or-more element list, the strings for the first N-1 elements are
 *    printed separated by `,` and the N-1st and Nth elements are separated by
 *    `, or`.
 *
 * @param out The `FILE` to print to.
 * @param elt A pointer to the first element to print.
 * @param gets A pointer to a function to call to get the string for the
 * element `**ppelt`: if the function returns NULL, it signals the end of the
 * list; otherwise, the function returns the string for the element and must
 * increment `*ppelt` to the next element.  If \a gets is NULL, it is assumed
 * that \a elt points to the first element of an array of `char*` and that the
 * array ends with NULL.
 *
 * @warning The string pointer returned by \a gets for a given element _must_
 * remain valid at least until after the _next_ call to fput_list(), that is
 * upon return, the previously returned string pointer must still be valid
 * also.
 */
void fput_list( FILE *out, void const *elt,
                char const* (*gets)( void const **ppelt ) );

/**
 * Adds a pointer to the head of the free-later-list.
 *
 * @param p The pointer to add.
 * @return Returns \a p.
 */
NODISCARD
void* free_later( void *p );

/**
 * Frees all the memory pointed to by all the nodes in the free-later-list.
 */
void free_now( void );

/**
<<<<<<< HEAD
 * Prints \a s as a quoted string with escaped characters.
 *
 * @param s The string to put.  If NULL, prints `null` (unquoted).
 * @param quote The quote character to use, either <tt>'</tt> or <tt>"</tt>.
 * @param fout The `FILE` to print to.
 *
 * @sa strbuf_puts_quoted()
 */
void fputs_quoted( char const *s, char quote, FILE *fout );

/**
 * Reads and discards \a bytes_to_skip bytes.
=======
 * Skips over \a bytes_to_skip bytes.
>>>>>>> c88947cf
 * If an error occurs, prints an error message and exits.
 *
 * @param bytes_to_skip The number of bytes to skip.  Must not be negative.
 * @param file The file to read from.
 */
void fskip( off_t bytes_to_skip, FILE *file );

/**
 * Converts a string into one that is a valid identifier in C such that:
 *  + Non-valid identifier characters [^A-Za-z_0-9] are replaced with '_'.
 *  + Multiple consecutive '_' are coalesced into a single '_'
 *    (except multiple consecutive '_' that are in \a s to begin with).
 *  + If \a s begins with a digit, then '_' is prepended.
 *
 * @param s The string to create an identifier from.
 * @return Returns \a s converted to a valid identifier in C.
 * The caller is responsible for freeing the string.
 */
NODISCARD
char* identify( char const *s );

/**
 * Gets the minimum number of bytes required to contain the given `uint64_t`
 * value.
 *
 * @param n The number to get the number of bytes for.
 * @return Returns the minimum number of bytes required to contain \a n
 * in the range [1,8].
 */
NODISCARD
size_t int_len( uint64_t n );

/**
 * Rearranges the bytes in the given `uint64_t` such that:
 *  + The value is down-cast into the requested number of bytes.
 *  + The bytes have the requested endianness.
 *  + The bytes are shifted to start at the lowest memory address.
 *
 * For example, the value 0x1122 on a big-endian machine with 8-byte longs is
 * in memory as the bytes 00-00-00-00-00-00-11-22.
 *
 * If \a bytes were 4 and \a endian were:
 *  + big, the result in memory would be 00-00-11-22-00-00-00-00.
 *  + little, the result in memory would be 22-11-00-00-00-00-00-00.
 *
 * @param n A pointer to the `uint64_t` to rearrange.
 * @param bytes The number of bytes to use; must be 1-8.
 * @param endian The endianness to use.
 */
void int_rearrange_bytes( uint64_t *n, size_t bytes, endian_t endian );

/**
<<<<<<< HEAD
 * Checks whether the given file descriptor refers to a regular file.
 *
 * @param fd The file descriptor to check.
 * @return Returns `true` only if \a fd refers to a regular file.
 */
NODISCARD
bool is_file( int fd );

/**
 * Checks whether \a c is an identifier character.
 *
 * @param c The character to check.
 * @return Returns `true` only if \a c is either an alphanumeric or `_`
 * character.
 *
 * @sa is_ident_first()
 */
NODISCARD AD_UTIL_H_INLINE
bool is_ident( char c ) {
  return isalnum( c ) || c == '_';
}

/**
 * Checks whether \a c is an identifier first character.
 *
 * @param c The character to check.
 * @return Returns `true` only if \a c is either an alphabetic or `_`
 * character.
 *
 * @sa is_ident()
 */
NODISCARD AD_UTIL_H_INLINE
bool is_ident_first( char c ) {
  return isalpha( c ) || c == '_';
}

/**
 * Parses an identifier.
 *
 * @param s The NULL-terminated string to parse.
 * @return Returns a pointer to the first character that is not an identifier
 * character only if an identifier was parsed or NULL if an identifier was not
 * parsed.
 */
NODISCARD
char const* parse_identifier( char const *s );

/**
=======
>>>>>>> c88947cf
 * Parses a string into an offset.
 * Unlike **strtoull(3)**:
 *  + Insists that \a s is non-negative.
 *  + May be followed by one of `b`, `k`, or `m`
 *    for 512-byte blocks, kilobytes, and megabytes, respectively.
 *
 * @param s The NULL-terminated string to parse.
 * @return Returns the parsed offset only if \a s is a non-negative number or
 * prints an error message and exits if there was an error.
 */
NODISCARD
unsigned long long parse_offset( char const *s );

/**
 * Parses a string into an <code>unsigned long long</code>.
 * Unlike **strtoull(3)**, insists that \a s is entirely a non-negative number.
 *
 * @param s The NULL-terminated string to parse.
 * @param n A pointer to receive the parsed number.
 * @return Returns the parsed number only if \a s is entirely a non-negative
 * number or prints an error message and exits if there was an error.
 */
NODISCARD
unsigned long long parse_ull( char const *s );

/**
 * Prints an error message for `errno` to standard error and exits.
 *
 * @param status The exit status code.
 *
 * @sa fatal_error()
 * @sa #INTERNAL_ERROR()
 * @sa #PERROR_EXIT_IF()
 */
void perror_exit( int status );

/**
 * Gets a printable version of the given character:
 *  + For characters for which isprint(3) returns non-zero,
 *    the printable version is a single character string of itself.
 *  + For the special-case characters of \0, \a, \b, \f, \n, \r, \t, and \v,
 *    the printable version is a two character string of a backslash followed
 *    by the letter.
 *  + For all other characters, the printable version is a four-character
 *    string of a backslash followed by an 'x' and the two-character
 *    hexedecimal value of che characters ASCII code.
 *
 * @param c The character to get the printable form of.
 * @return Returns a NULL-terminated string that is a printable version of
 * \a c.  Note that the result is a pointer to static storage, hence subsequent
 * calls will overwrite the returned value.  As such, this function is not
 * thread-safe.
 */
NODISCARD
char const* printable_char( char c );

/**
 * Compiles a regular expression pattern.
 *
 * @param re A pointer to the wregex_t to compile to.
 * @param pattern The regular expression pattern to compile.
 */
void regex_compile( regex_t *re, char const *pattern );

/**
 * Frees all memory used by a wregex_t.
 *
 * @param re A pointer to the wregex_t to free.
 */
AD_UTIL_H_INLINE
void regex_free( regex_t *re ) {
  regfree( re );
}

/**
 * Attempts to match \a s against the previously compiled regular expression
 * pattern in \a re.
 *
 * @param re A pointer to the wregex_t to match against.
 * @param s The string to match.
 * @param offset The offset into \a s to start.
 * @param range A pointer to an array of size 2 to receive the beginning
 * position and one past the end position of the match -- set only if not NULL
 * and there was a match.
 * @return Returns \c true only if there was a match.
 */
NODISCARD
bool regex_match( regex_t *re, char const *s, size_t offset, size_t *range );

/**
 * Decrements \a *s_len as if to trim whitespace, if any, from the end of \a s.
 *
 * @param s The null-terminated string to trim.
 * @param s_len A pointer to the length of \a s.
 */
void str_rtrim_len( char const *s, size_t *s_len );

/**
 * Swaps the endianness of the given 16-bit value.
 *
 * @param n The 16-bit value to swap.
 * @return Returns the value with the endianness flipped.
 */
NODISCARD
uint16_t swap_16( uint16_t n );

/**
 * Swaps the endianness of the given 32-bit value.
 *
 * @param n The 32-bit value to swap.
 * @return Returns the value with the endianness flipped.
 */
NODISCARD
uint32_t swap_32( uint32_t n );

/**
 * Swaps the endianness of the given 64-bit value.
 *
 * @param n The 64-bit value to swap.
 * @return Returns the value with the endianness flipped.
 */
NODISCARD
uint64_t swap_64( uint64_t n );

/**
 * Checks \a flag: if `false`, sets it to `true`.
 *
 * @param flag A pointer to the Boolean flag to be tested and, if `false`, sets
 * it to `true`.
 * @return Returns `true` only if \a flag was `true` initially.
 *
 * @sa false_set()
 * @sa true_clear()
 */
AD_UTIL_H_INLINE NODISCARD
bool true_or_set( bool *flag ) {
  return *flag || !(*flag = true);
}

/**
 * Possibly prints the list separator \a sep based on \a sep_flag.
 *
 * @param sep The separator to print.
 * @param sep_flag If `true`, prints \a sep; if `false`, prints nothing, but
 * sets it flag to `true`.  The flag should be `false` initially.
 * @param sout The `FILE` to print to.
 */
AD_UTIL_H_INLINE
void fput_sep( char const *sep, bool *sep_flag, FILE *sout ) {
  if ( true_or_set( sep_flag ) )
    FPUTS( sep, sout );
}

/**
 * Converts a big-endian 16-bit integer to the host's representation.
 *
 * @param n The integer to convert.
 * @return Returns \a n converted to the host's representation.
 */
AD_UTIL_H_INLINE uint16_t uint16be_host16( uint16_t n ) {
#ifdef WORDS_BIGENDIAN
  return n;
#else /* machine words are little endian */
  return swap_16( n );
#endif /* WORDS_BIGENDIAN */
}

/**
 * Converts a little-endian 16-bit integer to the host's representation.
 *
 * @param n The integer to convert.
 * @return Returns \a n converted to the host's representation.
 */
AD_UTIL_H_INLINE uint16_t uint16le_host16( uint16_t n ) {
#ifdef WORDS_BIGENDIAN
  return swap_16( n );
#else /* machine words are little endian */
  return n;
#endif /* WORDS_BIGENDIAN */
}

/**
 * Converts a specified endian 16-bit integer to the host's representation.
 *
 * @param n The integer to convert.
 * @param endian The endianness of \a n.
 * @Returns \a n converted to the host's representation.
 */
AD_UTIL_H_INLINE uint16_t uint16xx_host16( uint16_t n, endian_t endian ) {
  return endian == ENDIAN_LITTLE ?
    uint16le_host16( n ) : uint16be_host16( n );
}

/**
 * Converts a big-endian 32-bit integer to the host's representation.
 *
 * @param n The integer to convert.
 * @return Returns \a n converted to the host's representation.
 */
AD_UTIL_H_INLINE uint32_t uint32be_host32( uint32_t n ) {
#ifdef WORDS_BIGENDIAN
  return n;
#else /* machine words are little endian */
  return swap_32( n );
#endif /* WORDS_BIGENDIAN */
}

/**
 * Converts a little-endian 32-bit integer to the host's representation.
 *
 * @param n The integer to convert.
 * @return Returns \a n converted to the host's representation.
 */
AD_UTIL_H_INLINE uint32_t uint32le_host32( uint32_t n ) {
#ifdef WORDS_BIGENDIAN
  return swap_32( n );
#else /* machine words are little endian */
  return n;
#endif /* WORDS_BIGENDIAN */
}

/**
 * Converts a specified endian 32-bit integer to the host's representation.
 *
 * @param n The integer to convert.
 * @param endian The endianness of \a n.
 * @Returns \a n converted to the host's representation.
 */
AD_UTIL_H_INLINE uint32_t uint32xx_host32( uint32_t n, endian_t endian ) {
  return endian == ENDIAN_LITTLE ?
    uint32le_host32( n ) : uint32be_host32( n );
}

/**
 * Converts a string to lower-case in-place.
 *
 * @param s The NULL-terminated string to convert.
 * @return Returns \a s.
 */
PJL_DISCARD
char* tolower_s( char *s );

///////////////////////////////////////////////////////////////////////////////

_GL_INLINE_HEADER_END

#endif /* ad_util_H */
/* vim:set et sw=2 ts=2: */<|MERGE_RESOLUTION|>--- conflicted
+++ resolved
@@ -886,7 +886,6 @@
 void free_now( void );
 
 /**
-<<<<<<< HEAD
  * Prints \a s as a quoted string with escaped characters.
  *
  * @param s The string to put.  If NULL, prints `null` (unquoted).
@@ -898,10 +897,7 @@
 void fputs_quoted( char const *s, char quote, FILE *fout );
 
 /**
- * Reads and discards \a bytes_to_skip bytes.
-=======
  * Skips over \a bytes_to_skip bytes.
->>>>>>> c88947cf
  * If an error occurs, prints an error message and exits.
  *
  * @param bytes_to_skip The number of bytes to skip.  Must not be negative.
@@ -954,16 +950,6 @@
 void int_rearrange_bytes( uint64_t *n, size_t bytes, endian_t endian );
 
 /**
-<<<<<<< HEAD
- * Checks whether the given file descriptor refers to a regular file.
- *
- * @param fd The file descriptor to check.
- * @return Returns `true` only if \a fd refers to a regular file.
- */
-NODISCARD
-bool is_file( int fd );
-
-/**
  * Checks whether \a c is an identifier character.
  *
  * @param c The character to check.
@@ -1003,8 +989,6 @@
 char const* parse_identifier( char const *s );
 
 /**
-=======
->>>>>>> c88947cf
  * Parses a string into an offset.
  * Unlike **strtoull(3)**:
  *  + Insists that \a s is non-negative.
