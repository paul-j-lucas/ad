--- conflicted
+++ resolved
@@ -241,10 +241,6 @@
 # define unlikely(EXPR)           (EXPR)
 #endif /* __GNUC__ */
 
-<<<<<<< HEAD
-#define FSEEK(STREAM,OFFSET,WHENCE) BLOCK( \
-	if ( unlikely( FSEEK_FN( (STREAM), (OFFSET), (WHENCE) ) == -1 ) ) perror_exit( EX_IOERR ); )
-=======
 /**
  * Calls **fseek**(3), checks for an error, and exits if there was one.
  *
@@ -254,7 +250,6 @@
  */
 #define FSEEK(STREAM,OFFSET,WHENCE) \
   perror_exit_if( FSEEK_FN( (STREAM), (OFFSET), (WHENCE) ) == -1, EX_IOERR )
->>>>>>> def59016
 
 /**
  * Calls **fstat**(3), checks for an error, and exits if there was one.
@@ -262,13 +257,8 @@
  * @param FD The file descriptor to stat.
  * @param STAT A pointer to a `struct stat` to receive the result.
  */
-<<<<<<< HEAD
-#define FSTAT(FD,STAT) BLOCK( \
-	if ( unlikely( fstat( (FD), (STAT) ) < 0 ) ) perror_exit( EX_IOERR ); )
-=======
 #define FSTAT(FD,STAT) \
   perror_exit_if( fstat( (FD), (STAT) ) < 0 , EX_IOERR )
->>>>>>> def59016
 
 /**
  * Calls **lseek**(3), checks for an error, and exits if there was one.
@@ -277,13 +267,8 @@
  * @param OFFSET The file offset to seek to.
  * @param WHENCE Where \a OFFSET is relative to.
  */
-<<<<<<< HEAD
-#define LSEEK(FD,OFFSET,WHENCE) BLOCK( \
-	if ( unlikely( lseek( (FD), (OFFSET), (WHENCE) ) == -1 ) ) perror_exit( EX_IOERR ); )
-=======
 #define LSEEK(FD,OFFSET,WHENCE) \
   perror_exit_if( lseek( (FD), (OFFSET), (WHENCE) ) == -1, EX_IOERR )
->>>>>>> def59016
 
 /**
  * Calls **malloc**(3) and casts the result to \a TYPE.
@@ -552,10 +537,6 @@
  * @param status The exit status code.
  *
  * @sa #FATAL_ERR()
-<<<<<<< HEAD
- * @sa #INTERNAL_ERR()
-=======
->>>>>>> def59016
  * @sa perror_exit()
  */
 AD_UTIL_INLINE
