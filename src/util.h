/*
**      ad -- ASCII dump
**      src/util.h
**
**      Copyright (C) 2015-2024  Paul J. Lucas
**
**      This program is free software: you can redistribute it and/or modify
**      it under the terms of the GNU General Public License as published by
**      the Free Software Foundation, either version 3 of the License, or
**      (at your option) any later version.
**
**      This program is distributed in the hope that it will be useful,
**      but WITHOUT ANY WARRANTY; without even the implied warranty of
**      MERCHANTABILITY or FITNESS FOR A PARTICULAR PURPOSE.  See the
**      GNU General Public License for more details.
**
**      You should have received a copy of the GNU General Public License
**      along with this program.  If not, see <http://www.gnu.org/licenses/>.
*/

#ifndef ad_util_H
#define ad_util_H

// local
#include "pjl_config.h"                 /* must go first */
#include "ad.h"
#include "unicode.h"

// standard
#include <assert.h>
#include <ctype.h>
#include <errno.h>
#include <regex.h>
#include <stdbool.h>
#include <stddef.h>                     /* for size_t */
#include <stdint.h>                     /* for uint64_t */
#include <stdio.h>                      /* for FILE */
#include <string.h>                     /* for strerror() */
#include <sys/types.h>                  /* for off_t */
#include <sysexits.h>

_GL_INLINE_HEADER_BEGIN
#ifndef AD_UTIL_H_INLINE
# define AD_UTIL_H_INLINE _GL_INLINE
#endif /* AD_UTIL_H_INLINE */

///////////////////////////////////////////////////////////////////////////////

#define CHARIFY_0 '0'
#define CHARIFY_1 '1'
#define CHARIFY_2 '2'
#define CHARIFY_3 '3'
#define CHARIFY_4 '4'
#define CHARIFY_5 '5'
#define CHARIFY_6 '6'
#define CHARIFY_7 '7'
#define CHARIFY_8 '8'
#define CHARIFY_9 '9'
#define CHARIFY_A 'A'
#define CHARIFY_B 'B'
#define CHARIFY_C 'C'
#define CHARIFY_D 'D'
#define CHARIFY_E 'E'
#define CHARIFY_F 'F'
#define CHARIFY_G 'G'
#define CHARIFY_H 'H'
#define CHARIFY_I 'I'
#define CHARIFY_J 'J'
#define CHARIFY_K 'K'
#define CHARIFY_L 'L'
#define CHARIFY_M 'M'
#define CHARIFY_N 'N'
#define CHARIFY_O 'O'
#define CHARIFY_P 'P'
#define CHARIFY_Q 'Q'
#define CHARIFY_R 'R'
#define CHARIFY_S 'S'
#define CHARIFY_T 'T'
#define CHARIFY_U 'U'
#define CHARIFY_V 'V'
#define CHARIFY_W 'W'
#define CHARIFY_X 'X'
#define CHARIFY_Y 'Y'
#define CHARIFY_Z 'Z'
#define CHARIFY__ '_'
#define CHARIFY_a 'a'
#define CHARIFY_b 'b'
#define CHARIFY_c 'c'
#define CHARIFY_d 'd'
#define CHARIFY_e 'e'
#define CHARIFY_f 'f'
#define CHARIFY_g 'g'
#define CHARIFY_h 'h'
#define CHARIFY_i 'i'
#define CHARIFY_j 'j'
#define CHARIFY_k 'k'
#define CHARIFY_l 'l'
#define CHARIFY_m 'm'
#define CHARIFY_n 'n'
#define CHARIFY_o 'o'
#define CHARIFY_p 'p'
#define CHARIFY_q 'q'
#define CHARIFY_r 'r'
#define CHARIFY_s 's'
#define CHARIFY_t 't'
#define CHARIFY_u 'u'
#define CHARIFY_v 'v'
#define CHARIFY_w 'w'
#define CHARIFY_x 'x'
#define CHARIFY_y 'y'
#define CHARIFY_z 'z'

#define NAME2_HELPER(A,B)         A##B
#define STRINGIFY_HELPER(X)       #X

/**
 * Gets the number of elements of the given array.
 *
 * @param ARRAY The array to get the number of elements of.
 *
 * @note \a ARRAY _must_ be a statically allocated array.
 *
 * @sa #FOREACH_ARRAY_ELEMENT()
 */
#define ARRAY_SIZE(ARRAY) (         \
  sizeof(ARRAY) / sizeof(0[ARRAY])  \
  * STATIC_ASSERT_EXPR( IS_ARRAY(ARRAY), #ARRAY " must be an array" ))

#ifndef NDEBUG
/**
 * Asserts that this line of code is run at most once --- useful in
 * initialization functions that must be called at most once.  For example:
 *
 *      void initialize() {
 *        ASSERT_RUN_ONCE();
 *        // ...
 *      }
 */
#define ASSERT_RUN_ONCE() BLOCK(    \
  static bool UNIQUE_NAME(called);  \
  assert( !UNIQUE_NAME(called) );   \
  UNIQUE_NAME(called) = true; )
#else
#define ASSERT_RUN_ONCE()         NO_OP
#endif /* NDEBUG */

/**
 * Calls **atexit**(3) and checks for failure.
 *
 * @param FN The pointer to the function to call **atexit**(3) with.
 */
#define ATEXIT(FN)                PERROR_EXIT_IF( atexit( FN ) != 0, EX_OSERR )

/**
 * Gets a value where all bits that are less than or equal to the one bit set
 * in \a N are also set, e.g., <code>%BITS_GE(00010000)</code> = `00011111`.
 *
 * @param N The integer.  Exactly one bit _must_ be set.
 * @return Returns said value.
 *
 * @sa #BITS_LT()
 */
#define BITS_LE(N)                (BITS_LT(N) | (N))

/**
 * Gets a value where all bits that are less than the one bit set in \a N are
 * set, e.g., <code>%BITS_GT(00010000)</code> = `00001111`.
 *
 * @param N The integer.  Exactly one bit _must_ be set.
 * @return Returns said value.
 *
 * @sa #BITS_LE()
 */
#define BITS_LT(N)                ((N) - 1u)

/**
 * Gets a value comprised of \a N lower 1 bits, e.g.,
 * <code>BITS_LOWER(5)</code> = `011111`.
 *
 * @param N The integer in the range [1,63].
 * @return Returns said value.
 *
 * @sa #BITS_LE()
 * @sa #BITS_LT()
 */
#define BITS_LOWER(N)             BITS_LE( 1u << ((N) - 1u) )

/**
 * Embeds the given statements into a compound statement block.
 *
 * @param ... The statement(s) to embed.
 */
#define BLOCK(...)                do { __VA_ARGS__ } while (0)

/**
 * Macro that "char-ifies" its argument, e.g., <code>%CHARIFY(x)</code> becomes
 * `'x'`.
 *
 * @param X The unquoted character to charify.  It can be only in the set
 * `[0-9_A-Za-z]`.
 *
 * @sa #STRINGIFY()
 */
#define CHARIFY(X)                NAME2(CHARIFY_,X)

/**
 * C version of C++'s `const_cast`.
 *
 * @param T The type to cast to.
 * @param EXPR The expression to cast.
 *
 * @note This macro can't actually implement C++'s `const_cast` because there's
 * no way to do it in C.  It serves merely as a visual cue for the type of cast
 * meant.
 *
 * @sa #POINTER_CAST()
 * @sa #STATIC_CAST()
 */
#define CONST_CAST(T,EXPR)        ((T)(EXPR))

/**
 * Declares a object with an unspecified name both aligned and sized as a \a T
 * intended to be used inside a `struct` declaration to add padding.
 *
 * @param T The type of the object.
 */
#define DECL_UNUSED(T) \
  _Alignas(T) char UNIQUE_NAME(unused)[ sizeof(T) ]

/**
 * Calls **dup2**(2) and checks for failure.
 *
 * @param OLD_FD The old file descriptor to duplicate.
 * @param NEW_FD The new file descriptor to duplicate to.
 */
#define DUP2(OLD_FD,NEW_FD) \
  PERROR_EXIT_IF( dup2( (OLD_FD), (NEW_FD) ) != (NEW_FD), EX_OSERR )

/**
 * Shorthand for printing to standard error.
 *
 * @param ... The `printf()` arguments.
 *
 * @sa #EPUTC()
 * @sa #EPUTS()
 * @sa #FPRINTF()
 */
#define EPRINTF(...)              fprintf( stderr, __VA_ARGS__ )

/**
 * Shorthand for printing a character to standard error.
 *
 * @param C The character to print.
 *
 * @sa #EPRINTF()
 * @sa #EPUTS()
 * @sa #FPUTC()
 */
#define EPUTC(C)                  FPUTC( (C), stderr )

/**
 * Shorthand for printing a C string to standard error.
 *
 * @param S The C string to print.
 *
 * @sa #EPRINTF()
 * @sa #EPUTC()
 * @sa #FPUTS()
 */
#define EPUTS(S)                  FPUTS( (S), stderr )

/**
 * Calls **ferror**(3) and exits if there was an error on \a STREAM.
 *
 * @param STREAM The `FILE` stream to check for an error.
 *
 * @sa #PERROR_EXIT_IF()
 */
#define FERROR(STREAM) \
  PERROR_EXIT_IF( ferror( STREAM ) != 0, EX_IOERR )

/**
 * Calls **fflush(3)** on \a STREAM, checks for an error, and exits if there
 * was one.
 *
 * @param STREAM The `FILE` stream to flush.
 *
 * @sa #PERROR_EXIT_IF()
 */
#define FFLUSH(STREAM) \
  PERROR_EXIT_IF( fflush( STREAM ) != 0, EX_IOERR )

/**
 * Convenience macro for iterating over the elements of a static array.
 *
 * @param TYPE The type of element.
 * @param VAR The element loop variable.
 * @param ARRAY The array to iterate over.
 *
 * @note \a ARRAY _must_ be a statically allocated array.
 *
 * @sa #ARRAY_SIZE()
 */
#define FOREACH_ARRAY_ELEMENT(TYPE,VAR,ARRAY) \
  for ( TYPE const *VAR = (ARRAY); VAR < (ARRAY) + ARRAY_SIZE(ARRAY); ++VAR )

/**
 * Calls **fprintf**(3) on \a STREAM, checks for an error, and exits if there
 * was one.
 *
 * @param STREAM The `FILE` stream to print to.
 * @param ... The `fprintf()` arguments.
 *
 * @sa #EPRINTF()
 * @sa #FPUTC()
 * @sa #FPUTS()
 * @sa #PERROR_EXIT_IF()
 * @sa #PRINTF()
 * @sa #PUTC()
 * @sa #PUTS()
 */
#define FPRINTF(STREAM,...) \
  PERROR_EXIT_IF( fprintf( (STREAM), __VA_ARGS__ ) < 0, EX_IOERR )

/**
 * Calls **putc**(3), checks for an error, and exits if there was one.
 *
 * @param C The character to print.
 * @param STREAM The `FILE` stream to print to.
 *
 * @sa #EPUTC()
 * @sa #FPRINTF()
 * @sa #FPUTS()
 * @sa #PERROR_EXIT_IF()
 * @sa #PRINTF()
 * @sa #PUTC()
 */
#define FPUTC(C,STREAM) \
  PERROR_EXIT_IF( putc( (C), (STREAM) ) == EOF, EX_IOERR )

/**
 * Prints \a N spaces to \a STREAM.
 *
 * @param N The number of spaces to print.
 * @param STREAM The `FILE` stream to print to.
 *
 * @sa #FPUTS()
 */
#define FPUTNSP(N,STREAM) \
  FPRINTF( (STREAM), "%*s", STATIC_CAST( int, (N) ), "" )

/**
 * Calls **fputs**(3), checks for an error, and exits if there was one.
 *
 * @param S The C string to print.
 * @param STREAM The `FILE` stream to print to.
 *
 * @sa #EPUTS()
 * @sa #FPRINTF()
 * @sa #FPUTC()
 * @sa #PERROR_EXIT_IF()
 * @sa #PRINTF()
 * @sa #PUTS()
 */
#define FPUTS(S,STREAM) \
  PERROR_EXIT_IF( fputs( (S), (STREAM) ) == EOF, EX_IOERR )

/**
 * Prints \a N spaces to \a STREAM.
 *
 * @param N The number of spaces to print.
 * @param STREAM The `FILE` stream to print to.
 *
 * @sa #FPUTS()
 */
#define FPUTNSP(N,STREAM) \
  FPRINTF( (STREAM), "%*s", STATIC_CAST( int, (N) ), "" )

/**
 * Frees the given memory.
 *
 * @remarks This macro exists since free'ing a pointer to `const` generates a
 * warning.
 *
 * @param PTR The pointer to the memory to free.
 */
#define FREE(PTR)                 free( CONST_CAST( void*, (PTR) ) )

/**
 * Calls **fseek**(3), checks for an error, and exits if there was one.
 *
 * @param STREAM The `FILE` stream to check for an error.
 * @param OFFSET The offset to seek to.
 * @param WHENCE What \a OFFSET if relative to.
 */
#define FSEEK(STREAM,OFFSET,WHENCE) \
  PERROR_EXIT_IF( FSEEK_FN( (STREAM), (OFFSET), (WHENCE) ) == -1, EX_IOERR )

/** The fseek(3) function to use. */
#ifdef HAVE_FSEEKO
# define FSEEK_FN fseeko
#else
# define FSEEK_FN fseek
#endif /* HAVE_FSEEKO */

/**
 * Frees the given memory.
 *
 * @param PTR The pointer to the memory to free.
 *
 * @remarks
 * This macro exists since free'ing a pointer-to const generates a warning.
 */
#define FREE(PTR)                 free( CONST_CAST( void*, (PTR) ) )

/**
 * Calls **fseek**(3), checks for an error, and exits if there was one.
 *
 * @param STREAM The `FILE` stream to check for an error.
 * @param OFFSET The offset to seek to.
 * @param WHENCE What \a OFFSET if relative to.
 */
#define FSEEK(STREAM,OFFSET,WHENCE) \
  PERROR_EXIT_IF( FSEEK_FN( (STREAM), (OFFSET), (WHENCE) ) == -1, EX_IOERR )

/**
 * Calls **fstat**(3), checks for an error, and exits if there was one.
 *
 * @param FD The file descriptor to stat.
 * @param STAT A pointer to a `struct stat` to receive the result.
 */
#define FSTAT(FD,STAT) \
  PERROR_EXIT_IF( fstat( (FD), (STAT) ) < 0 , EX_IOERR )

/**
 * A special-case of fatal_error() that additionally prints the file and line
 * where an internal error occurred.
 *
 * @param FORMAT The `printf()` format to use.
 * @param ... The `printf()` arguments.
 *
 * @sa fatal_error()
 * @sa #INTERNAL_ERROR()
 * @sa perror_exit()
 * @sa #PERROR_EXIT_IF()
 * @sa #UNEXPECTED_INT_VALUE()
 */
#define INTERNAL_ERROR(FORMAT,...) \
  fatal_error( EX_SOFTWARE, "%s:%d: internal error: " FORMAT, __FILE__, __LINE__, __VA_ARGS__ )

/**
 * Checks (at compile-time) whether \a A is an array.
 *
 * @param A The alleged array to check.
 * @return Returns 1 (true) only if \a A is an array; 0 (false) otherwise.
 *
 * @sa https://stackoverflow.com/a/77881417/99089
 */
#ifdef HAVE___TYPEOF__
# define IS_ARRAY(A)            \
    _Generic( &(A),             \
      __typeof__(*A) (*)[]: 1,  \
      default             : 0   \
    )
#else
# define IS_ARRAY(A)              1
#endif /* HAVE___TYPEOF__ */

#ifdef __GNUC__

/**
 * Specifies that \a EXPR is _very_ likely (as in 99.99% of the time) to be
 * non-zero (true) allowing the compiler to better order code blocks for
 * marginally better performance.
 *
 * @param EXPR An expression that can be cast to `bool`.
 *
 * @sa #unlikely()
 * @sa [Memory part 5: What programmers can do](http://lwn.net/Articles/255364/)
 */
#define likely(EXPR)              __builtin_expect( !!(EXPR), 1 )

/**
 * Specifies that \a EXPR is _very_ unlikely (as in .01% of the time) to be
 * non-zero (true) allowing the compiler to better order code blocks for
 * marginally better performance.
 *
 * @param EXPR An expression that can be cast to `bool`.
 *
 * @sa #likely()
 * @sa [Memory part 5: What programmers can do](http://lwn.net/Articles/255364/)
 */
#define unlikely(EXPR)            __builtin_expect( !!(EXPR), 0 )

#else
# define likely(EXPR)             (EXPR)
# define unlikely(EXPR)           (EXPR)
#endif /* __GNUC__ */

/**
 * Calls **lseek**(3), checks for an error, and exits if there was one.
 *
 * @param FD The file descriptor to seek.
 * @param OFFSET The file offset to seek to.
 * @param WHENCE Where \a OFFSET is relative to.
 */
#define LSEEK(FD,OFFSET,WHENCE) \
  PERROR_EXIT_IF( lseek( (FD), (OFFSET), (WHENCE) ) == -1, EX_IOERR )

/**
 * Calls **malloc**(3) and casts the result to \a TYPE.
 *
 * @param TYPE The type to allocate.
 * @param N The number of objects of \a TYPE to allocate.
 * @return Returns a pointer to \a N uninitialized objects of \a TYPE.
 *
 * @sa check_realloc()
 * @sa #REALLOC()
 */
#define MALLOC(TYPE,N) \
  check_realloc( NULL, sizeof(TYPE) * STATIC_CAST( size_t, (N) ) )

/**
 * Concatenate \a A and \a B together to form a single token.
 *
 * @remarks This macro is needed instead of simply using `##` when either
 * argument needs to be expanded first, e.g., `__LINE__`.
 *
 * @param A The first name.
 * @param B The second name.
 */
#define NAME2(A,B)                NAME2_HELPER(A,B)

/**
 * No-operation statement.  (Useful for a `goto` target.)
 */
#define NO_OP                     ((void)0)

/**
 * If \a EXPR is `true`, prints an error message for `errno` to standard error
 * and exits with status \a STATUS.
 *
 * @param EXPR The expression.
 * @param STATUS The exit status code.
 *
 * @sa fatal_error()
 * @sa #INTERNAL_ERROR()
 * @sa perror_exit()
 */
#define PERROR_EXIT_IF( EXPR, STATUS ) \
  BLOCK( if ( unlikely( EXPR ) ) perror_exit( STATUS ); )

/**
 * Cast either from or to a pointer type &mdash; similar to C++'s
 * `reinterpret_cast`, but for pointers only.
 *
 * @param T The type to cast to.
 * @param EXPR The expression to cast.
 *
 * @note This macro silences a "cast to pointer from integer of different size"
 * warning.  In C++, this would be done via `reinterpret_cast`, but it's not
 * possible to implement that in C that works for both pointers and integers.
 *
 * @sa #CONST_CAST()
 * @sa #STATIC_CAST()
 */
#define POINTER_CAST(T,EXPR)      ((T)(uintptr_t)(EXPR))

/**
 * Calls #FPRINTF() with `stdout`.
 *
 * @param ... The `fprintf()` arguments.
 *
 * @sa #EPRINTF()
 * @sa #FPRINTF()
 * @sa #PUTC()
 * @sa #PUTS()
 */
#define PRINTF(...)               FPRINTF( stdout, __VA_ARGS__ )

/**
 * Calls #FPUTC() with `stdout`.
 *
 * @param C The character to print.
 *
 * @sa #EPUTC()
 * @sa #FPUTC()
 * @sa #PRINTF()
 */
#define PUTC(C)                   FPUTC( (C), stdout )

/**
 * Calls #FPUTS() with `stdout`.
 *
 * @param S The C string to print.
 *
 * @note Unlike **puts**(3), does _not_ print a newline.
 *
 * @sa #EPUTS()
 * @sa #FPUTS()
 * @sa #PRINTF()
 */
#define PUTS(S)                   FPUTS( (S), stdout )

/**
 * Convenience macro for calling check_realloc().
 *
 * @param PTR The pointer to memory to reallocate.  It is set to the newly
 * reallocated memory.
<<<<<<< HEAD
 * @param N The number of objects of \a TYPE to reallocate.
=======
 * @param N The number of objects to reallocate.
>>>>>>> 06e43d76
 *
 * @sa check_realloc()
 * @sa #MALLOC()
 */
#define REALLOC(PTR,N) \
  ((PTR) = check_realloc( (PTR), sizeof(*(PTR)) * (N) ))

/**
<<<<<<< HEAD
 * Advances \a S over all \a CHARS.
 *
 * @param S The string pointer to advance.
 * @param CHARS A string containing the characters to skip over.
 * @return Returns the updated \a S.
 *
 * @sa #SKIP_WS()
 */
#define SKIP_CHARS(S,CHARS)       ((S) += strspn( (S), (CHARS) ))

/**
 * Advances \a S over all whitespace.
 *
 * @param S The string pointer to advance.
 * @return Returns the updated \a S.
 *
 * @sa #SKIP_CHARS()
 */
#define SKIP_WS(S)                SKIP_CHARS( (S), WS_CHARS )

/**
=======
>>>>>>> 06e43d76
 * Like C11's `_Static_assert()` except that it can be used in an expression.
 *
 * @param EXPR The expression to check.
 * @param MSG The string literal of the error message to print only if \a EXPR
 * evaluates to 0 (false).
 * @return Always returns 1.
 */
#define STATIC_ASSERT_EXPR(EXPR,MSG) \
  (!!sizeof( struct { static_assert( (EXPR), MSG ); char c; } ))

/**
 * C version of C++'s `static_cast`.
 *
 * @param T The type to cast to.
 * @param EXPR The expression to cast.
 *
 * @note This macro can't actually implement C++'s `static_cast` because
 * there's no way to do it in C.  It serves merely as a visual cue for the type
 * of cast meant.
 *
 * @sa #CONST_CAST()
 * @sa #POINTER_CAST()
 */
#define STATIC_CAST(T,EXPR)       ((T)(EXPR))

/**
 * Shorthand for calling **strerror**(3).
 */
#define STRERROR()                strerror( errno )

/**
 * Macro that "string-ifies" its argument, e.g., <code>%STRINGIFY(x)</code>
 * becomes `"x"`.
 *
 * @param X The unquoted string to stringify.
 *
 * @note This macro is sometimes necessary in cases where it's mixed with uses
 * of `##` by forcing re-scanning for token substitution.
 *
 * @sa #CHARIFY()
 */
#define STRINGIFY(X)              STRINGIFY_HELPER(X)

/**
 * A special-case of #INTERNAL_ERROR() that prints an unexpected integer value.
 *
 * @param EXPR The expression having the unexpected value.
 *
 * @sa fatal_error()
 * @sa #INTERNAL_ERROR()
 * @sa perror_exit()
 * @sa #PERROR_EXIT_IF()
 */
#define UNEXPECTED_INT_VALUE(EXPR) \
  INTERNAL_ERROR( "%lld (0x%llX): unexpected value for " #EXPR "\n", (long long)(EXPR), (unsigned long long)(EXPR) )

/**
 * Synthesises a name prefixed by \a PREFIX unique to the line on which it's
 * used.
 *
 * @param PREFIX The prefix of the synthesized name.
 *
 * @warning All uses for a given \a PREFIX that refer to the same name _must_
 * be on the same line.  This is not a problem within macro definitions, but
 * won't work outside of them since there's no way to refer to a previously
 * used unique name.
 */
#define UNIQUE_NAME(PREFIX)       NAME2(NAME2(PREFIX,_),__LINE__)

/**
 * Whitespace characters.
 */
#define WS_CHARS                  " \f\n\r\t\v"

///////////////////////////////////////////////////////////////////////////////

/**
 * Checks whether there is at least one printable ASCII character in \a s.
 *
 * @param s The string to check.
 * @param s_len The number of characters to check.
 * @return Returns `true` only if there is at least one printable character.
 */
NODISCARD
bool ascii_any_printable( char const *s, size_t s_len );

/**
 * Checks whether the given character is an ASCII printable character _not_
 * including space.
 *
 * @remarks This function is needed because **setlocale**(3) affects what
 * **isgraph**(3) considers printable.
 *
 * @param c The characther to check.
 * @return Returns `true` only if \a c is an ASCII printable character _not_
 * including space.
 *
 * @sa ascii_is_print()
 */
NODISCARD AD_UTIL_H_INLINE
bool ascii_is_graph( char8_t c ) {
  return c >= '!' && c <= '~';
}

/**
 * Checks whether the given character is an ASCII printable character including
 * space.
 *
 * @remarks This function is needed because **setlocale**(3) affects what
 * **isprint**(3) considers printable.
 *
 * @param c The characther to check.
 * @return Returns `true` only if \a c is an ASCII printable character
 * including space.
 *
 * @sa ascii_is_graph()
 */
NODISCARD AD_UTIL_H_INLINE
bool ascii_is_print( char c ) {
  return c >= ' ' && c <= '~';
}

/**
 * Extracts the base portion of a path-name.
 * Unlike **basename**(3):
 *  + Trailing `/` characters are not deleted.
 *  + \a path_name is never modified (hence can therefore be `const`).
 *  + Returns a pointer within \a path_name (hence is multi-call safe).
 *
 * @param path_name The path-name to extract the base portion of.
 * @return Returns a pointer to the last component of \a path_name.
 * If \a path_name consists entirely of `/` characters, a pointer to the string
 * `/` is returned.
 */
NODISCARD
char const* base_name( char const *path_name );

/**
 * Calls **dup2**(2) and checks for failure.
 *
 * @param old_fd The old file descriptor to duplicate.
 * @param new_fd The new file descriptor to duplicate to.
 */
void check_dup2( int old_fd, int new_fd );

/**
 * Calls **realloc(3)** and checks for failure.
 * If reallocation fails, prints an error message and exits.
 *
 * @param p The pointer to reallocate.  If NULL, new memory is allocated.
 * @param size The number of bytes to allocate.
 * @return Returns a pointer to the allocated memory.
 *
 * @sa #MALLOC()
 * @sa #REALLOC()
 */
NODISCARD
void* check_realloc( void *p, size_t size );

/**
 * Calls **strdup(3)** and checks for failure.
 * If memory allocation fails, prints an error message and exits.
 *
 * @param s The NULL-terminated string to duplicate.
 * @return Returns a copy of \a s.
 *
 * @sa check_strndup()
 */
NODISCARD
char* check_strdup( char const *s );

/**
 * Calls **strndup**(3) and checks for failure.
 * If memory allocation fails, prints an error message and exits.
 *
 * @param s The null-terminated string to duplicate or NULL.
 * @param n The number of characters of \a s to duplicate.
 * @return Returns a copy of \a n characters of \a s or NULL if \a s is NULL.
 *
 * @sa check_strdup()
 */
NODISCARD
char* check_strndup( char const *s, size_t n );

/**
 * Checks whether \a s is null: if so, returns the empty string.
 *
 * @param s The pointer to check.
 * @return If \a s is null, returns the empty string; otherwise returns \a s.
 *
 * @sa null_if_empty()
 */
NODISCARD AD_UTIL_H_INLINE
char const* empty_if_null( char const *s ) {
  return s == NULL ? "" : s;
}

/**
 * Prints an error message to standard error and exits with \a status code.
 *
 * @param status The status code to exit with.
 * @param format The `printf()` format string literal to use.
 * @param ... The `printf()` arguments.
 *
 * @sa #INTERNAL_ERROR()
 * @sa perror_exit()
 * @sa #PERROR_EXIT_IF()
 * @sa #UNEXPECTED_INT_VALUE()
 */
PJL_PRINTF_LIKE_FUNC(2)
_Noreturn void fatal_error( int status, char const *format, ... );

/**
 * Checks whether the given file descriptor refers to a regular file.
 *
 * @param fd The file descriptor to check.
 * @return Returns `true` only if \a fd refers to a regular file.
 */
NODISCARD
bool fd_is_file( int fd );

#ifndef HAVE_FGETLN
/**
 * Gets a line from a stream.
 *
 * @param f The FILE to get the line from.
 * @param len A pointer to receive the length of the line,
 * including the newline.
 * @return Returns a pointer to the line that is \e not NULL-terminated;
 * or NULL upon EOF or error.
 */
NODISCARD
char* fgetln( FILE *f, size_t *len );
#endif /* HAVE_FGETLN */

/**
 * Prints a zero-or-more element list of strings where for:
 *
 *  + A zero-element list, nothing is printed;
 *  + A one-element list, the string for the element is printed;
 *  + A two-element list, the strings for the elements are printed separated by
 *    `or`;
 *  + A three-or-more element list, the strings for the first N-1 elements are
 *    printed separated by `,` and the N-1st and Nth elements are separated by
 *    `, or`.
 *
 * @param out The `FILE` to print to.
 * @param elt A pointer to the first element to print.
 * @param gets A pointer to a function to call to get the string for the
 * element `**ppelt`: if the function returns NULL, it signals the end of the
 * list; otherwise, the function returns the string for the element and must
 * increment `*ppelt` to the next element.  If \a gets is NULL, it is assumed
 * that \a elt points to the first element of an array of `char*` and that the
 * array ends with NULL.
 *
 * @warning The string pointer returned by \a gets for a given element _must_
 * remain valid at least until after the _next_ call to fput_list(), that is
 * upon return, the previously returned string pointer must still be valid
 * also.
 */
void fput_list( FILE *out, void const *elt,
                char const* (*gets)( void const **ppelt ) );

/**
 * Adds a pointer to the head of the free-later-list.
 *
 * @param p The pointer to add.
 * @return Returns \a p.
 */
NODISCARD
void* free_later( void *p );

/**
 * Frees all the memory pointed to by all the nodes in the free-later-list.
 */
void free_now( void );

/**
 * Prints \a s as a quoted string with escaped characters.
 *
 * @param s The string to put.  If NULL, prints `null` (unquoted).
 * @param quote The quote character to use, either <tt>'</tt> or <tt>"</tt>.
 * @param fout The `FILE` to print to.
 *
 * @sa strbuf_puts_quoted()
 */
void fputs_quoted( char const *s, char quote, FILE *fout );

/**
 * Skips over \a bytes_to_skip bytes.
 * If an error occurs, prints an error message and exits.
 *
 * @param bytes_to_skip The number of bytes to skip.  Must not be negative.
 * @param file The file to read from.
 */
void fskip( off_t bytes_to_skip, FILE *file );

/**
 * Converts a string into one that is a valid identifier in C such that:
 *  + Non-valid identifier characters [^A-Za-z_0-9] are replaced with '_'.
 *  + Multiple consecutive '_' are coalesced into a single '_'
 *    (except multiple consecutive '_' that are in \a s to begin with).
 *  + If \a s begins with a digit, then '_' is prepended.
 *
 * @param s The string to create an identifier from.
 * @return Returns \a s converted to a valid identifier in C.
 * The caller is responsible for freeing the string.
 */
NODISCARD
char* identify( char const *s );

/**
 * Gets the minimum number of bytes required to contain the given `uint64_t`
 * value.
 *
 * @param n The number to get the number of bytes for.
 * @return Returns the minimum number of bytes required to contain \a n
 * in the range [1,8].
 */
NODISCARD
size_t int_len( uint64_t n );

/**
 * Rearranges the bytes in the given `uint64_t` such that:
 *  + The value is down-cast into the requested number of bytes.
 *  + The bytes have the requested endianness.
 *  + The bytes are shifted to start at the lowest memory address.
 *
 * For example, the value 0x1122 on a big-endian machine with 8-byte longs is
 * in memory as the bytes 00-00-00-00-00-00-11-22.
 *
 * If \a bytes were 4 and \a endian were:
 *  + big, the result in memory would be 00-00-11-22-00-00-00-00.
 *  + little, the result in memory would be 22-11-00-00-00-00-00-00.
 *
 * @param n A pointer to the `uint64_t` to rearrange.
 * @param bytes The number of bytes to use; must be 1-8.
 * @param endian The endianness to use.
 */
void int_rearrange_bytes( uint64_t *n, size_t bytes, endian_t endian );

/**
 * Checks whether \a c is an identifier character.
 *
 * @param c The character to check.
 * @return Returns `true` only if \a c is either an alphanumeric or `_`
 * character.
 *
 * @sa is_ident_first()
 */
NODISCARD AD_UTIL_H_INLINE
bool is_ident( char c ) {
  return isalnum( c ) || c == '_';
}

/**
 * Checks whether \a c is an identifier first character.
 *
 * @param c The character to check.
 * @return Returns `true` only if \a c is either an alphabetic or `_`
 * character.
 *
 * @sa is_ident()
 */
NODISCARD AD_UTIL_H_INLINE
bool is_ident_first( char c ) {
  return isalpha( c ) || c == '_';
}

/**
 * Checks whether \a s is null, an empty string, or consists only of
 * whitespace.
 *
 * @param s The null-terminated string to check.
 * @return If \a s is either null or the empty string, returns NULL; otherwise
 * returns a pointer to the first non-whitespace character in \a s.
 *
 * @sa empty_if_null()
 */
NODISCARD AD_UTIL_H_INLINE
char const* null_if_empty( char const *s ) {
  return s != NULL && *SKIP_WS( s ) == '\0' ? NULL : s;
}

/**
 * Parses an identifier.
 *
 * @param s The NULL-terminated string to parse.
 * @return Returns a pointer to the first character that is not an identifier
 * character only if an identifier was parsed or NULL if an identifier was not
 * parsed.
 */
NODISCARD
char const* parse_identifier( char const *s );

/**
 * Parses a string into an offset.
 * Unlike **strtoull(3)**:
 *  + Insists that \a s is non-negative.
 *  + May be followed by one of `b`, `k`, or `m`
 *    for 512-byte blocks, kilobytes, and megabytes, respectively.
 *
 * @param s The NULL-terminated string to parse.
 * @return Returns the parsed offset only if \a s is a non-negative number or
 * prints an error message and exits if there was an error.
 */
NODISCARD
unsigned long long parse_offset( char const *s );

/**
 * Parses a string into an <code>unsigned long long</code>.
 * Unlike **strtoull(3)**, insists that \a s is entirely a non-negative number.
 *
 * @param s The NULL-terminated string to parse.
 * @param n A pointer to receive the parsed number.
 * @return Returns the parsed number only if \a s is entirely a non-negative
 * number or prints an error message and exits if there was an error.
 */
NODISCARD
unsigned long long parse_ull( char const *s );

/**
 * Prints an error message for `errno` to standard error and exits.
 *
 * @param status The exit status code.
 *
 * @sa fatal_error()
 * @sa #INTERNAL_ERROR()
 * @sa #PERROR_EXIT_IF()
 */
void perror_exit( int status );

/**
 * Gets a printable version of the given character:
 *  + For characters for which isprint(3) returns non-zero,
 *    the printable version is a single character string of itself.
 *  + For the special-case characters of \0, \a, \b, \f, \n, \r, \t, and \v,
 *    the printable version is a two character string of a backslash followed
 *    by the letter.
 *  + For all other characters, the printable version is a four-character
 *    string of a backslash followed by an 'x' and the two-character
 *    hexedecimal value of che characters ASCII code.
 *
 * @param c The character to get the printable form of.
 * @return Returns a NULL-terminated string that is a printable version of
 * \a c.  Note that the result is a pointer to static storage, hence subsequent
 * calls will overwrite the returned value.  As such, this function is not
 * thread-safe.
 */
NODISCARD
char const* printable_char( char c );

/**
 * Compiles a regular expression pattern.
 *
 * @param re A pointer to the wregex_t to compile to.
 * @param pattern The regular expression pattern to compile.
 */
void regex_compile( regex_t *re, char const *pattern );

/**
 * Frees all memory used by a wregex_t.
 *
 * @param re A pointer to the wregex_t to free.
 */
AD_UTIL_H_INLINE
void regex_free( regex_t *re ) {
  regfree( re );
}

/**
 * Attempts to match \a s against the previously compiled regular expression
 * pattern in \a re.
 *
 * @param re A pointer to the wregex_t to match against.
 * @param s The string to match.
 * @param offset The offset into \a s to start.
 * @param range A pointer to an array of size 2 to receive the beginning
 * position and one past the end position of the match -- set only if not NULL
 * and there was a match.
 * @return Returns \c true only if there was a match.
 */
NODISCARD
bool regex_match( regex_t *re, char const *s, size_t offset, size_t *range );

/**
 * Decrements \a *s_len as if to trim whitespace, if any, from the end of \a s.
 *
 * @param s The null-terminated string to trim.
 * @param s_len A pointer to the length of \a s.
 */
void str_rtrim_len( char const *s, size_t *s_len );

/**
 * Swaps the endianness of the given 16-bit value.
 *
 * @param n The 16-bit value to swap.
 * @return Returns the value with the endianness flipped.
 */
NODISCARD
uint16_t swap_16( uint16_t n );

/**
 * Swaps the endianness of the given 32-bit value.
 *
 * @param n The 32-bit value to swap.
 * @return Returns the value with the endianness flipped.
 */
NODISCARD
uint32_t swap_32( uint32_t n );

/**
 * Swaps the endianness of the given 64-bit value.
 *
 * @param n The 64-bit value to swap.
 * @return Returns the value with the endianness flipped.
 */
NODISCARD
uint64_t swap_64( uint64_t n );

/**
 * Checks \a flag: if `false`, sets it to `true`.
 *
 * @param flag A pointer to the Boolean flag to be tested and, if `false`, sets
 * it to `true`.
 * @return Returns `true` only if \a flag was `true` initially.
 *
 * @sa false_set()
 * @sa true_clear()
 */
AD_UTIL_H_INLINE NODISCARD
bool true_or_set( bool *flag ) {
  return *flag || !(*flag = true);
}

/**
 * Possibly prints the list separator \a sep based on \a sep_flag.
 *
 * @param sep The separator to print.
 * @param sep_flag If `true`, prints \a sep; if `false`, prints nothing, but
 * sets it flag to `true`.  The flag should be `false` initially.
 * @param sout The `FILE` to print to.
 */
AD_UTIL_H_INLINE
void fput_sep( char const *sep, bool *sep_flag, FILE *sout ) {
  if ( true_or_set( sep_flag ) )
    FPUTS( sep, sout );
}

/**
 * Converts a big-endian 16-bit integer to the host's representation.
 *
 * @param n The integer to convert.
 * @return Returns \a n converted to the host's representation.
 */
AD_UTIL_H_INLINE uint16_t uint16be_host16( uint16_t n ) {
#ifdef WORDS_BIGENDIAN
  return n;
#else /* machine words are little endian */
  return swap_16( n );
#endif /* WORDS_BIGENDIAN */
}

/**
 * Converts a little-endian 16-bit integer to the host's representation.
 *
 * @param n The integer to convert.
 * @return Returns \a n converted to the host's representation.
 */
AD_UTIL_H_INLINE uint16_t uint16le_host16( uint16_t n ) {
#ifdef WORDS_BIGENDIAN
  return swap_16( n );
#else /* machine words are little endian */
  return n;
#endif /* WORDS_BIGENDIAN */
}

/**
 * Converts a specified endian 16-bit integer to the host's representation.
 *
 * @param n The integer to convert.
 * @param endian The endianness of \a n.
 * @Returns \a n converted to the host's representation.
 */
AD_UTIL_H_INLINE uint16_t uint16xx_host16( uint16_t n, endian_t endian ) {
  return endian == ENDIAN_LITTLE ?
    uint16le_host16( n ) : uint16be_host16( n );
}

/**
 * Converts a big-endian 32-bit integer to the host's representation.
 *
 * @param n The integer to convert.
 * @return Returns \a n converted to the host's representation.
 */
AD_UTIL_H_INLINE uint32_t uint32be_host32( uint32_t n ) {
#ifdef WORDS_BIGENDIAN
  return n;
#else /* machine words are little endian */
  return swap_32( n );
#endif /* WORDS_BIGENDIAN */
}

/**
 * Converts a little-endian 32-bit integer to the host's representation.
 *
 * @param n The integer to convert.
 * @return Returns \a n converted to the host's representation.
 */
AD_UTIL_H_INLINE uint32_t uint32le_host32( uint32_t n ) {
#ifdef WORDS_BIGENDIAN
  return swap_32( n );
#else /* machine words are little endian */
  return n;
#endif /* WORDS_BIGENDIAN */
}

/**
 * Converts a specified endian 32-bit integer to the host's representation.
 *
 * @param n The integer to convert.
 * @param endian The endianness of \a n.
 * @Returns \a n converted to the host's representation.
 */
AD_UTIL_H_INLINE uint32_t uint32xx_host32( uint32_t n, endian_t endian ) {
  return endian == ENDIAN_LITTLE ?
    uint32le_host32( n ) : uint32be_host32( n );
}

/**
 * Converts a string to lower-case in-place.
 *
 * @param s The NULL-terminated string to convert.
 * @return Returns \a s.
 */
PJL_DISCARD
char* tolower_s( char *s );

///////////////////////////////////////////////////////////////////////////////

_GL_INLINE_HEADER_END

#endif /* ad_util_H */
/* vim:set et sw=2 ts=2: */<|MERGE_RESOLUTION|>--- conflicted
+++ resolved
@@ -607,11 +607,7 @@
  *
  * @param PTR The pointer to memory to reallocate.  It is set to the newly
  * reallocated memory.
-<<<<<<< HEAD
- * @param N The number of objects of \a TYPE to reallocate.
-=======
  * @param N The number of objects to reallocate.
->>>>>>> 06e43d76
  *
  * @sa check_realloc()
  * @sa #MALLOC()
@@ -620,7 +616,6 @@
   ((PTR) = check_realloc( (PTR), sizeof(*(PTR)) * (N) ))
 
 /**
-<<<<<<< HEAD
  * Advances \a S over all \a CHARS.
  *
  * @param S The string pointer to advance.
@@ -642,8 +637,6 @@
 #define SKIP_WS(S)                SKIP_CHARS( (S), WS_CHARS )
 
 /**
-=======
->>>>>>> 06e43d76
  * Like C11's `_Static_assert()` except that it can be used in an expression.
  *
  * @param EXPR The expression to check.
