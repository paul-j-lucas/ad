/*
**      ad -- ASCII dump
**      src/util.h
**
**      Copyright (C) 2015-2021  Paul J. Lucas
**
**      This program is free software: you can redistribute it and/or modify
**      it under the terms of the GNU General Public License as published by
**      the Free Software Foundation, either version 3 of the License, or
**      (at your option) any later version.
**
**      This program is distributed in the hope that it will be useful,
**      but WITHOUT ANY WARRANTY; without even the implied warranty of
**      MERCHANTABILITY or FITNESS FOR A PARTICULAR PURPOSE.  See the
**      GNU General Public License for more details.
**
**      You should have received a copy of the GNU General Public License
**      along with this program.  If not, see <http://www.gnu.org/licenses/>.
*/

#ifndef ad_util_H
#define ad_util_H

// local
#include "pjl_config.h"                 /* must go first */
#include "ad.h"

// standard
#include <errno.h>
#include <regex.h>
#include <stdbool.h>
#include <stddef.h>                     /* for size_t */
#include <stdint.h>                     /* for uint64_t */
#include <stdio.h>                      /* for FILE */
#include <string.h>                     /* for strerror() */
#include <sys/types.h>                  /* for off_t */
#include <sysexits.h>

_GL_INLINE_HEADER_BEGIN
#ifndef AD_UTIL_H_INLINE
# define AD_UTIL_H_INLINE _GL_INLINE
#endif /* AD_UTIL_H_INLINE */

///////////////////////////////////////////////////////////////////////////////

#define CHARIFY_0 '0'
#define CHARIFY_1 '1'
#define CHARIFY_2 '2'
#define CHARIFY_3 '3'
#define CHARIFY_4 '4'
#define CHARIFY_5 '5'
#define CHARIFY_6 '6'
#define CHARIFY_7 '7'
#define CHARIFY_8 '8'
#define CHARIFY_9 '9'
#define CHARIFY_A 'A'
#define CHARIFY_B 'B'
#define CHARIFY_C 'C'
#define CHARIFY_D 'D'
#define CHARIFY_E 'E'
#define CHARIFY_F 'F'
#define CHARIFY_G 'G'
#define CHARIFY_H 'H'
#define CHARIFY_I 'I'
#define CHARIFY_J 'J'
#define CHARIFY_K 'K'
#define CHARIFY_L 'L'
#define CHARIFY_M 'M'
#define CHARIFY_N 'N'
#define CHARIFY_O 'O'
#define CHARIFY_P 'P'
#define CHARIFY_Q 'Q'
#define CHARIFY_R 'R'
#define CHARIFY_S 'S'
#define CHARIFY_T 'T'
#define CHARIFY_U 'U'
#define CHARIFY_V 'V'
#define CHARIFY_W 'W'
#define CHARIFY_X 'X'
#define CHARIFY_Y 'Y'
#define CHARIFY_Z 'Z'
#define CHARIFY__ '_'
#define CHARIFY_a 'a'
#define CHARIFY_b 'b'
#define CHARIFY_c 'c'
#define CHARIFY_d 'd'
#define CHARIFY_e 'e'
#define CHARIFY_f 'f'
#define CHARIFY_g 'g'
#define CHARIFY_h 'h'
#define CHARIFY_i 'i'
#define CHARIFY_j 'j'
#define CHARIFY_k 'k'
#define CHARIFY_l 'l'
#define CHARIFY_m 'm'
#define CHARIFY_n 'n'
#define CHARIFY_o 'o'
#define CHARIFY_p 'p'
#define CHARIFY_q 'q'
#define CHARIFY_r 'r'
#define CHARIFY_s 's'
#define CHARIFY_t 't'
#define CHARIFY_u 'u'
#define CHARIFY_v 'v'
#define CHARIFY_w 'w'
#define CHARIFY_x 'x'
#define CHARIFY_y 'y'
#define CHARIFY_z 'z'

#define CHARIFY_HELPER(X)         CHARIFY_##X
#define STRINGIFY_HELPER(X)       #X

/**
 * Gets the number of elements of the given array.
 *
 * @param A The array to get the number of elements of.
 */
#define ARRAY_SIZE(A)             (sizeof(A) / sizeof(A[0]))

/**
 * Gets a value where all bits that are less than or equal to the one bit set
 * in \a N are also set, e.g., <code>%BITS_GE(00010000)</code> = `00011111`.
 *
 * @param N The integer.  Exactly one bit _must_ be set.
 * @return Returns said value.
 *
 * @sa #BITS_LT()
 */
#define BITS_LE(N)                (BITS_LT(N) | (N))

/**
 * Gets a value where all bits that are less than the one bit set in \a N are
 * set, e.g., <code>%BITS_GT(00010000)</code> = `00001111`.
 *
 * @param N The integer.  Exactly one bit _must_ be set.
 * @return Returns said value.
 *
 * @sa #BITS_LE()
 */
#define BITS_LT(N)                ((N) - 1u)

/**
 * Gets a value comprised of \a N lower 1 bits, e.g.,
 * <code>BITS_LOWER(5)</code> = `011111`.
 *
 * @param N The integer in the range [1,63].
 * @return Returns said value.
 *
 * @sa #BITS_LE()
 * @sa #BITS_LT()
 */
#define BITS_LOWER(N)             BITS_LE( 1u << ((N) - 1u) )

/**
 * Embeds the given statements into a compound statement block.
 *
 * @param ... The statement(s) to embed.
 */
#define BLOCK(...)                do { __VA_ARGS__ } while (0)

/**
 * Macro that "char-ifies" its argument, e.g., <code>%CHARIFY(x)</code> becomes
 * `'x'`.
 *
 * @param X The unquoted character to charify.  It can be only in the set
 * `[0-9_A-Za-z]`.
 *
 * @sa #STRINGIFY()
 */
#define CHARIFY(X)                CHARIFY_HELPER(X)

/**
 * C version of C++'s `const_cast`.
 *
 * @param T The type to cast to.
 * @param EXPR The expression to cast.
 *
 * @note This macro can't actually implement C++'s `const_cast` because there's
 * no way to do it in C.  It serves merely as a visual cue for the type of cast
 * meant.
 *
 * @sa #POINTER_CAST()
 * @sa #STATIC_CAST()
 */
#define CONST_CAST(T,EXPR)        ((T)(EXPR))

/**
 * Shorthand for printing to standard error.
 *
 * @param ... The `printf()` arguments.
 *
 * @sa #EPUTC()
 * @sa #EPUTS()
 * @sa #FPRINTF()
 */
#define EPRINTF(...)              fprintf( stderr, __VA_ARGS__ )

/**
 * Shorthand for printing a character to standard error.
 *
 * @param C The character to print.
 *
 * @sa #EPRINTF()
 * @sa #EPUTS()
 * @sa #FPUTC()
 */
#define EPUTC(C)                  FPUTC( (C), stderr )

/**
 * Shorthand for printing a C string to standard error.
 *
 * @param S The C string to print.
 *
 * @sa #EPRINTF()
 * @sa #EPUTC()
 * @sa #FPUTS()
 */
#define EPUTS(S)                  FPUTS( (S), stderr )

/**
 * Calls **ferror**(3) and exits if there was an error on \a STREAM.
 *
 * @param STREAM The `FILE` stream to check for an error.
 *
 * @sa #PERROR_EXIT_IF()
 */
#define FERROR(STREAM) \
  PERROR_EXIT_IF( ferror( STREAM ) != 0, EX_IOERR )

/**
 * Calls **fflush(3)** on \a STREAM, checks for an error, and exits if there
 * was one.
 *
 * @param STREAM The `FILE` stream to flush.
 *
 * @sa #PERROR_EXIT_IF()
 */
#define FFLUSH(STREAM) \
  PERROR_EXIT_IF( fflush( STREAM ) != 0, EX_IOERR )

/**
 * Calls **fprintf**(3) on \a STREAM, checks for an error, and exits if there
 * was one.
 *
 * @param STREAM The `FILE` stream to print to.
 * @param ... The `fprintf()` arguments.
 *
 * @sa #EPRINTF()
 * @sa #FPUTC()
 * @sa #FPUTS()
 * @sa #PERROR_EXIT_IF()
 */
#define FPRINTF(STREAM,...) \
  PERROR_EXIT_IF( fprintf( (STREAM), __VA_ARGS__ ) < 0, EX_IOERR )

/**
 * Calls **putc**(3), checks for an error, and exits if there was one.
 *
 * @param C The character to print.
 * @param STREAM The `FILE` stream to print to.
 *
 * @sa #EPUTC()
 * @sa #FPRINTF()
 * @sa #FPUTS()
 * @sa #PERROR_EXIT_IF()
 */
#define FPUTC(C,STREAM) \
  PERROR_EXIT_IF( putc( (C), (STREAM) ) == EOF, EX_IOERR )

/**
 * Calls **fputs**(3), checks for an error, and exits if there was one.
 *
 * @param S The C string to print.
 * @param STREAM The `FILE` stream to print to.
 *
 * @sa #EPUTS()
 * @sa #FPRINTF()
 * @sa #FPUTC()
 * @sa #PERROR_EXIT_IF()
 */
#define FPUTS(S,STREAM) \
  PERROR_EXIT_IF( fputs( (S), (STREAM) ) == EOF, EX_IOERR )

/**
 * Prints \a N spaces to \a STREAM.
 *
 * @param N The number of spaces to print.
 * @param STREAM The `FILE` stream to print to.
 *
 * @sa #FPUTS()
 */
#define FPUTNSP(N,STREAM) \
  FPRINTF( (STREAM), "%*s", STATIC_CAST( int, (N) ), "" )

/**
 * Frees the given memory.
 *
 * @remarks This macro exists since free'ing a pointer to `const` generates a
 * warning.
 *
 * @param PTR The pointer to the memory to free.
 */
#define FREE(PTR)                 free( CONST_CAST( void*, (PTR) ) )

/** The fseek(3) function to use. */
#ifdef HAVE_FSEEKO
# define FSEEK_FN fseeko
#else
# define FSEEK_FN fseek
#endif /* HAVE_FSEEKO */

/**
 * Frees the given memory.
 *
 * @param PTR The pointer to the memory to free.
 *
 * @remarks
 * This macro exists since free'ing a pointer-to const generates a warning.
 */
#define FREE(PTR)                 free( CONST_CAST( void*, (PTR) ) )

/**
 * Calls **fseek**(3), checks for an error, and exits if there was one.
 *
 * @param STREAM The `FILE` stream to check for an error.
 * @param OFFSET The offset to seek to.
 * @param WHENCE What \a OFFSET if relative to.
 */
#define FSEEK(STREAM,OFFSET,WHENCE) \
  PERROR_EXIT_IF( FSEEK_FN( (STREAM), (OFFSET), (WHENCE) ) == -1, EX_IOERR )

/**
 * Calls **fstat**(3), checks for an error, and exits if there was one.
 *
 * @param FD The file descriptor to stat.
 * @param STAT A pointer to a `struct stat` to receive the result.
 */
#define FSTAT(FD,STAT) \
  PERROR_EXIT_IF( fstat( (FD), (STAT) ) < 0 , EX_IOERR )

/**
 * A special-case of fatal_error() that additionally prints the file and line
 * where an internal error occurred.
 *
 * @param FORMAT The `printf()` format to use.
 * @param ... The `printf()` arguments.
 *
 * @sa fatal_error()
 * @sa #INTERNAL_ERROR()
 * @sa perror_exit()
 * @sa #PERROR_EXIT_IF()
 * @sa #UNEXPECTED_INT_VALUE()
 */
#define INTERNAL_ERROR(FORMAT,...) \
  fatal_error( EX_SOFTWARE, "%s:%d: internal error: " FORMAT, __FILE__, __LINE__, __VA_ARGS__ )

#ifdef __GNUC__

/**
<<<<<<< HEAD
 * Specifies that \a EXPR is _very_ likely (as in 99.99% of the time) to be
 * non-zero (true) allowing the compiler to better order code blocks for
 * magrinally better performance.
=======
 * No-operation statement.  (Useful for a `goto` target.)
 */
#define NO_OP                     ((void)0)

/**
 * A special-case of #INTERNAL_ERROR() that prints an unexpected integer value.
>>>>>>> 37cfd38e
 *
 * @param EXPR An expression that can be cast to `bool`.
 *
 * @sa #unlikely()
 * @sa [Memory part 5: What programmers can do](http://lwn.net/Articles/255364/)
 */
#define likely(EXPR)              __builtin_expect( !!(EXPR), 1 )

/**
 * Specifies that \a EXPR is _very_ unlikely (as in .01% of the time) to be
 * non-zero (true) allowing the compiler to better order code blocks for
 * magrinally better performance.
 *
 * @param EXPR An expression that can be cast to `bool`.
 *
 * @sa #likely()
 * @sa [Memory part 5: What programmers can do](http://lwn.net/Articles/255364/)
 */
#define unlikely(EXPR)            __builtin_expect( !!(EXPR), 0 )

#else
# define likely(EXPR)             (EXPR)
# define unlikely(EXPR)           (EXPR)
#endif /* __GNUC__ */

/**
 * Calls **lseek**(3), checks for an error, and exits if there was one.
 *
 * @param FD The file descriptor to seek.
 * @param OFFSET The file offset to seek to.
 * @param WHENCE Where \a OFFSET is relative to.
 */
#define LSEEK(FD,OFFSET,WHENCE) \
  PERROR_EXIT_IF( lseek( (FD), (OFFSET), (WHENCE) ) == -1, EX_IOERR )

/**
 * Calls **malloc**(3) and casts the result to \a TYPE.
 *
 * @param TYPE The type to allocate.
 * @param N The number of objects of \a TYPE to allocate.
 * @return Returns a pointer to \a N uninitialized objects of \a TYPE.
 *
 * @sa check_realloc()
 * @sa #REALLOC()
 */
#define MALLOC(TYPE,N) \
  (TYPE*)check_realloc( NULL, sizeof(TYPE) * (N) )

/**
 * Zeros the memory pointed to by \a PTR.  The number of bytes to zero is given
 * by `sizeof *(PTR)`.
 *
 * @param PTR The pointer to the start of memory to zero.  \a PTR must be a
 * pointer.  If it's an array, it'll generate a compile-time error.
 */
#ifdef HAVE___TYPEOF__
#define MEM_ZERO(PTR) BLOCK(                                            \
  /* "error: array initializer must be an initializer list" if array */ \
  MAYBE_UNUSED __typeof__(PTR) _tmp = 0;                                \
  memset( (PTR), 0, sizeof *(PTR) ); )
#else
#define MEM_ZERO(PTR)             memset( (PTR), 0, sizeof *(PTR) )
#endif /* HAVE___TYPEOF__ */

/**
 * No-operation statement.  (Useful for a `goto` target.)
 */
#define NO_OP                     ((void)0)

/**
 * If \a EXPR is `true`, prints an error message for `errno` to standard error
 * and exits with status \a STATUS.
 *
 * @param EXPR The expression.
 * @param STATUS The exit status code.
 *
 * @sa fatal_error()
 * @sa #INTERNAL_ERROR()
 * @sa perror_exit()
 * @sa #UNEXPECTED_INT_VALUE()
 */
#define PERROR_EXIT_IF( EXPR, STATUS ) \
  BLOCK( if ( unlikely( EXPR ) ) perror_exit( STATUS ); )

/**
 * Cast either from or to a pointer type &mdash; similar to C++'s
 * `reinterpret_cast`, but for pointers only.
 *
 * @param T The type to cast to.
 * @param EXPR The expression to cast.
 *
 * @note This macro silences a "cast to pointer from integer of different size"
 * warning.  In C++, this would be done via `reinterpret_cast`, but it's not
 * possible to implement that in C that works for both pointers and integers.
 *
 * @sa #CONST_CAST()
 * @sa #STATIC_CAST()
 */
#define POINTER_CAST(T,EXPR)      ((T)(uintptr_t)(EXPR))

/**
 * Convenience macro for calling check_realloc().
 *
 * @param PTR The pointer to memory to reallocate.  It is set to the newly
 * reallocated memory.
 * @param TYPE The type of object to reallocate.
 * @param N The number of objects of \a TYPE to reallocate.
 *
 * @sa check_realloc()
 * @sa #MALLOC()
 */
#define REALLOC(PTR,TYPE,N) \
  ((PTR) = check_realloc( (PTR), sizeof(TYPE) * (N) ))

/**
 * C version of C++'s `static_cast`.
 *
 * @param T The type to cast to.
 * @param EXPR The expression to cast.
 *
 * @note This macro can't actually implement C++'s `static_cast` because
 * there's no way to do it in C.  It serves merely as a visual cue for the type
 * of cast meant.
 *
 * @sa #CONST_CAST()
 * @sa #POINTER_CAST()
 */
#define STATIC_CAST(T,EXPR)       ((T)(EXPR))

/**
 * Shorthand for calling **strerror**(3).
 */
#define STRERROR                  strerror( errno )

/**
 * Macro that "string-ifies" its argument, e.g., <code>%STRINGIFY(x)</code>
 * becomes `"x"`.
 *
 * @param X The unquoted string to stringify.
 *
 * @note This macro is sometimes necessary in cases where it's mixed with uses
 * of `##` by forcing re-scanning for token substitution.
 *
 * @sa #CHARIFY()
 */
#define STRINGIFY(X)              STRINGIFY_HELPER(X)

/**
 * A special-case of #INTERNAL_ERROR() that prints an unexpected integer value.
 *
 * @param EXPR The expression having the unexpected value.
 *
 * @sa fatal_error()
 * @sa #INTERNAL_ERROR()
 * @sa perror_exit()
 * @sa #PERROR_EXIT_IF()
 */
#define UNEXPECTED_INT_VALUE(EXPR) \
  INTERNAL_ERROR( "%lld (0x%llX): unexpected value for " #EXPR "\n", (long long)(EXPR), (unsigned long long)(EXPR) )

/**
 * Whitespace characters.
 */
#define WS                        " \f\n\r\t\v"

///////////////////////////////////////////////////////////////////////////////

/**
 * Checks whether there is at least one printable ASCII character in \a s.
 *
 * @param s The string to check.
 * @param s_len The number of characters to check.
 * @return Returns `true` only if there is at least one printable character.
 */
NODISCARD
bool ascii_any_printable( char const *s, size_t s_len );

/**
 * Checks whether the given character is an ASCII printable character.
 * (This function is needed because setlocale(3) affects what isprint(3)
 * considers printable.)
 *
 * @param c The characther to check.
 * @return Returns `true` only if \a c is an ASCII printable character.
 */
NODISCARD AD_UTIL_H_INLINE
bool ascii_is_print( char c ) {
  return c >= ' ' && c <= '~';
}

/**
 * Extracts the base portion of a path-name.
 * Unlike **basename**(3):
 *  + Trailing `/` characters are not deleted.
 *  + \a path_name is never modified (hence can therefore be `const`).
 *  + Returns a pointer within \a path_name (hence is multi-call safe).
 *
 * @param path_name The path-name to extract the base portion of.
 * @return Returns a pointer to the last component of \a path_name.
 * If \a path_name consists entirely of `/` characters, a pointer to the string
 * `/` is returned.
 */
NODISCARD
char const* base_name( char const *path_name );

/**
 * Calls **atexit**(3) and checks for failure.
 *
 * @param cleanup_fn The pointer to the function to call **atexit**(3) with.
 */
void check_atexit( void (*cleanup_fn)(void) );

/**
 * Opens the given file and seeks to the given offset
 * or prints an error message and exits if there was an error.
 *
 * @param path The full path of the file to open.
 * @param mode The mode to use.
 * @param offset The number of bytes to skip, if any.
 * @return Returns the corresponding `FILE`.
 */
NODISCARD
FILE* check_fopen( char const *path, char const *mode, off_t offset );

/**
 * Opens the given file and seeks to the given offset
 * or prints an error message and exits if there was an error.
 *
 * @param path The full path of the file to open.
 * @param oflag The open flags to use.
 * @param offset The number of bytes to skip, if any.
 * @return Returns the corresponding file descriptor.
 */
NODISCARD
int check_open( char const *path, int oflag, off_t offset );

/**
 * Calls **realloc(3)** and checks for failure.
 * If reallocation fails, prints an error message and exits.
 *
 * @param p The pointer to reallocate.  If NULL, new memory is allocated.
 * @param size The number of bytes to allocate.
 * @return Returns a pointer to the allocated memory.
 *
 * @sa #MALLOC()
 * @sa #REALLOC()
 */
NODISCARD
void* check_realloc( void *p, size_t size );

/**
 * Calls **strdup(3)** and checks for failure.
 * If memory allocation fails, prints an error message and exits.
 *
 * @param s The NULL-terminated string to duplicate.
 * @return Returns a copy of \a s.
 */
NODISCARD
char* check_strdup( char const *s );

/**
 * Prints an error message to standard error and exits with \a status code.
 *
 * @param status The status code to exit with.
 * @param format The `printf()` format string literal to use.
 * @param ... The `printf()` arguments.
 *
 * @sa #INTERNAL_ERROR()
 * @sa perror_exit()
 * @sa #PERROR_EXIT_IF()
 * @sa #UNEXPECTED_INT_VALUE()
 */
PJL_PRINTF_LIKE_FUNC(2)
_Noreturn void fatal_error( int status, char const *format, ... );

#ifndef HAVE_FGETLN
/**
 * Gets a line from a stream.
 *
 * @param f The FILE to get the line from.
 * @param len A pointer to receive the length of the line,
 * including the newline.
 * @return Returns a pointer to the line that is \e not NULL-terminated;
 * or NULL upon EOF or error.
 */
NODISCARD
char* fgetln( FILE *f, size_t *len );
#endif /* HAVE_FGETLN */

/**
 * Prints a zero-or-more element list of strings where for:
 *
 *  + A zero-element list, nothing is printed;
 *  + A one-element list, the string for the element is printed;
 *  + A two-element list, the strings for the elements are printed separated by
 *    `or`;
 *  + A three-or-more element list, the strings for the first N-1 elements are
 *    printed separated by `,` and the N-1st and Nth elements are separated by
 *    `, or`.
 *
 * @param out The `FILE` to print to.
 * @param elt A pointer to the first element to print.
 * @param gets A pointer to a function to call to get the string for the
 * element `**ppelt`: if the function returns NULL, it signals the end of the
 * list; otherwise, the function returns the string for the element and must
 * increment `*ppelt` to the next element.  If \a gets is NULL, it is assumed
 * that \a elt points to the first element of an array of `char*` and that the
 * array ends with NULL.
 *
 * @warning The string pointer returned by \a gets for a given element _must_
 * remain valid at least until after the _next_ call to fput_list(), that is
 * upon return, the previously returned string pointer must still be valid
 * also.
 */
void fput_list( FILE *out, void const *elt,
                char const* (*gets)( void const **ppelt ) );

/**
 * Adds a pointer to the head of the free-later-list.
 *
 * @param p The pointer to add.
 * @return Returns \a p.
 */
NODISCARD
void* free_later( void *p );

/**
 * Frees all the memory pointed to by all the nodes in the free-later-list.
 */
void free_now( void );

/**
 * Reads and discards \a bytes_to_skip bytes.
 * If an error occurs, prints an error message and exits.
 *
 * @param bytes_to_skip The number of bytes to skip.
 * @param file The file to read from.
 */
void fskip( size_t bytes_to_skip, FILE *file );

/**
 * Converts a string into one that is a valid identifier in C such that:
 *  + Non-valid identifier characters [^A-Za-z_0-9] are replaced with '_'.
 *  + Multiple consecutive '_' are coalesced into a single '_'
 *    (except multiple consecutive '_' that are in \a s to begin with).
 *  + If \a s begins with a digit, then '_' is prepended.
 *
 * @param s The string to create an identifier from.
 * @return Returns \a s converted to a valid identifier in C.
 * The caller is responsible for freeing the string.
 */
NODISCARD
char* identify( char const *s );

/**
 * Gets the minimum number of bytes required to contain the given `uint64_t`
 * value.
 *
 * @param n The number to get the number of bytes for.
 * @return Returns the minimum number of bytes required to contain \a n
 * in the range [1,8].
 */
NODISCARD
size_t int_len( uint64_t n );

/**
 * Rearranges the bytes in the given `uint64_t` such that:
 *  + The value is down-cast into the requested number of bytes.
 *  + The bytes have the requested endianness.
 *  + The bytes are shifted to start at the lowest memory address.
 *
 * For example, the value 0x1122 on a big-endian machine with 8-byte longs is
 * in memory as the bytes 00-00-00-00-00-00-11-22.
 *
 * If \a bytes were 4 and \a endian were:
 *  + big, the result in memory would be 00-00-11-22-00-00-00-00.
 *  + little, the result in memory would be 22-11-00-00-00-00-00-00.
 *
 * @param n A pointer to the `uint64_t` to rearrange.
 * @param bytes The number of bytes to use; must be 1-8.
 * @param endian The endianness to use.
 */
void int_rearrange_bytes( uint64_t *n, size_t bytes, endian_t endian );

/**
 * Checks whether the given file descriptor refers to a regular file.
 *
 * @param fd The file descriptor to check.
 * @return Returns `true` only if \a fd refers to a regular file.
 */
NODISCARD
bool is_file( int fd );

/**
 * Parses a string into an offset.
 * Unlike **strtoull(3)**:
 *  + Insists that \a s is non-negative.
 *  + May be followed by one of `b`, `k`, or `m`
 *    for 512-byte blocks, kilobytes, and megabytes, respectively.
 *
 * @param s The NULL-terminated string to parse.
 * @return Returns the parsed offset only if \a s is a non-negative number or
 * prints an error message and exits if there was an error.
 */
NODISCARD
unsigned long long parse_offset( char const *s );

/**
 * Parses a string into an <code>unsigned long long</code>.
 * Unlike **strtoull(3)**, insists that \a s is entirely a non-negative number.
 *
 * @param s The NULL-terminated string to parse.
 * @param n A pointer to receive the parsed number.
 * @return Returns the parsed number only if \a s is entirely a non-negative
 * number or prints an error message and exits if there was an error.
 */
NODISCARD
unsigned long long parse_ull( char const *s );

/**
 * Prints an error message for `errno` to standard error and exits.
 *
 * @param status The exit status code.
 *
 * @sa fatal_error()
 * @sa #INTERNAL_ERROR()
 * @sa #PERROR_EXIT_IF()
 */
void perror_exit( int status );

/**
 * Gets a printable version of the given character:
 *  + For characters for which isprint(3) returns non-zero,
 *    the printable version is a single character string of itself.
 *  + For the special-case characters of \0, \a, \b, \f, \n, \r, \t, and \v,
 *    the printable version is a two character string of a backslash followed
 *    by the letter.
 *  + For all other characters, the printable version is a four-character
 *    string of a backslash followed by an 'x' and the two-character
 *    hexedecimal value of che characters ASCII code.
 *
 * @param c The character to get the printable form of.
 * @return Returns a NULL-terminated string that is a printable version of
 * \a c.  Note that the result is a pointer to static storage, hence subsequent
 * calls will overwrite the returned value.  As such, this function is not
 * thread-safe.
 */
NODISCARD
char const* printable_char( char c );

/**
 * Compiles a regular expression pattern.
 *
 * @param re A pointer to the wregex_t to compile to.
 * @param pattern The regular expression pattern to compile.
 */
void regex_compile( regex_t *re, char const *pattern );

/**
 * Frees all memory used by a wregex_t.
 *
 * @param re A pointer to the wregex_t to free.
 */
AD_UTIL_H_INLINE
void regex_free( regex_t *re ) {
  regfree( re );
}

/**
 * Attempts to match \a s against the previously compiled regular expression
 * pattern in \a re.
 *
 * @param re A pointer to the wregex_t to match against.
 * @param s The string to match.
 * @param offset The offset into \a s to start.
 * @param range A pointer to an array of size 2 to receive the beginning
 * position and one past the end position of the match -- set only if not NULL
 * and there was a match.
 * @return Returns \c true only if there was a match.
 */
NODISCARD
bool regex_match( regex_t *re, char const *s, size_t offset, size_t *range );

/**
 * Decrements \a *s_len as if to trim whitespace, if any, from the end of \a s.
 *
 * @param s The null-terminated string to trim.
 * @param s_len A pointer to the length of \a s.
 */
void str_rtrim_len( char const *s, size_t *s_len );

/**
 * Swaps the endianness of the given 16-bit value.
 *
 * @param n The 16-bit value to swap.
 * @return Returns the value with the endianness flipped.
 */
NODISCARD
uint16_t swap_16( uint16_t n );

/**
 * Swaps the endianness of the given 32-bit value.
 *
 * @param n The 32-bit value to swap.
 * @return Returns the value with the endianness flipped.
 */
NODISCARD
uint32_t swap_32( uint32_t n );

/**
 * Swaps the endianness of the given 64-bit value.
 *
 * @param n The 64-bit value to swap.
 * @return Returns the value with the endianness flipped.
 */
NODISCARD
uint64_t swap_64( uint64_t n );

/**
 * Checks \a flag: if `false`, sets it to `true`.
 *
 * @param flag A pointer to the Boolean flag to be tested and, if `false`, sets
 * it to `true`.
 * @return Returns `true` only if \a flag was `true` initially.
 *
 * @sa false_set()
 * @sa true_clear()
 */
AD_UTIL_H_INLINE NODISCARD
bool true_or_set( bool *flag ) {
  return *flag || !(*flag = true);
}

/**
 * Possibly prints the list separator \a sep based on \a sep_flag.
 *
 * @param sep The separator to print.
 * @param sep_flag If `true`, prints \a sep; if `false`, prints nothing, but
 * sets it flag to `true`.  The flag should be `false` initially.
 * @param sout The `FILE` to print to.
 */
AD_UTIL_H_INLINE
void fput_sep( char const *sep, bool *sep_flag, FILE *sout ) {
  if ( true_or_set( sep_flag ) )
    FPUTS( sep, sout );
}

/**
 * Converts a big-endian 16-bit integer to the host's representation.
 *
 * @param n The integer to convert.
 * @return Returns \a n converted to the host's representation.
 */
AD_UTIL_H_INLINE uint16_t uint16be_host16( uint16_t n ) {
#ifdef WORDS_BIGENDIAN
  return n;
#else /* machine words are little endian */
  return swap_16( n );
#endif /* WORDS_BIGENDIAN */
}

/**
 * Converts a little-endian 16-bit integer to the host's representation.
 *
 * @param n The integer to convert.
 * @return Returns \a n converted to the host's representation.
 */
AD_UTIL_H_INLINE uint16_t uint16le_host16( uint16_t n ) {
#ifdef WORDS_BIGENDIAN
  return swap_16( n );
#else /* machine words are little endian */
  return n;
#endif /* WORDS_BIGENDIAN */
}

/**
 * Converts a specified endian 16-bit integer to the host's representation.
 *
 * @param n The integer to convert.
 * @param endian The endianness of \a n.
 * @Returns \a n converted to the host's representation.
 */
AD_UTIL_H_INLINE uint16_t uint16xx_host16( uint16_t n, endian_t endian ) {
  return endian == ENDIAN_LITTLE ?
    uint16le_host16( n ) : uint16be_host16( n );
}

/**
 * Converts a big-endian 32-bit integer to the host's representation.
 *
 * @param n The integer to convert.
 * @return Returns \a n converted to the host's representation.
 */
AD_UTIL_H_INLINE uint32_t uint32be_host32( uint32_t n ) {
#ifdef WORDS_BIGENDIAN
  return n;
#else /* machine words are little endian */
  return swap_32( n );
#endif /* WORDS_BIGENDIAN */
}

/**
 * Converts a little-endian 32-bit integer to the host's representation.
 *
 * @param n The integer to convert.
 * @return Returns \a n converted to the host's representation.
 */
AD_UTIL_H_INLINE uint32_t uint32le_host32( uint32_t n ) {
#ifdef WORDS_BIGENDIAN
  return swap_32( n );
#else /* machine words are little endian */
  return n;
#endif /* WORDS_BIGENDIAN */
}

/**
 * Converts a specified endian 32-bit integer to the host's representation.
 *
 * @param n The integer to convert.
 * @param endian The endianness of \a n.
 * @Returns \a n converted to the host's representation.
 */
AD_UTIL_H_INLINE uint32_t uint32xx_host32( uint32_t n, endian_t endian ) {
  return endian == ENDIAN_LITTLE ?
    uint32le_host32( n ) : uint32be_host32( n );
}

/**
 * Converts a string to lower-case in-place.
 *
 * @param s The NULL-terminated string to convert.
 * @return Returns \a s.
 */
PJL_DISCARD
char* tolower_s( char *s );

///////////////////////////////////////////////////////////////////////////////

_GL_INLINE_HEADER_END

#endif /* ad_util_H */
/* vim:set et sw=2 ts=2: */<|MERGE_RESOLUTION|>--- conflicted
+++ resolved
@@ -354,21 +354,17 @@
 #define INTERNAL_ERROR(FORMAT,...) \
   fatal_error( EX_SOFTWARE, "%s:%d: internal error: " FORMAT, __FILE__, __LINE__, __VA_ARGS__ )
 
+/**
+ * No-operation statement.  (Useful for a `goto` target.)
+ */
+#define NO_OP                     ((void)0)
+
 #ifdef __GNUC__
 
 /**
-<<<<<<< HEAD
  * Specifies that \a EXPR is _very_ likely (as in 99.99% of the time) to be
  * non-zero (true) allowing the compiler to better order code blocks for
  * magrinally better performance.
-=======
- * No-operation statement.  (Useful for a `goto` target.)
- */
-#define NO_OP                     ((void)0)
-
-/**
- * A special-case of #INTERNAL_ERROR() that prints an unexpected integer value.
->>>>>>> 37cfd38e
  *
  * @param EXPR An expression that can be cast to `bool`.
  *
