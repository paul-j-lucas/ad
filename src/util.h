/*
**      ad -- ASCII dump
**      src/util.h
**
**      Copyright (C) 2015-2021  Paul J. Lucas
**
**      This program is free software: you can redistribute it and/or modify
**      it under the terms of the GNU General Public License as published by
**      the Free Software Foundation, either version 3 of the License, or
**      (at your option) any later version.
**
**      This program is distributed in the hope that it will be useful,
**      but WITHOUT ANY WARRANTY; without even the implied warranty of
**      MERCHANTABILITY or FITNESS FOR A PARTICULAR PURPOSE.  See the
**      GNU General Public License for more details.
**
**      You should have received a copy of the GNU General Public License
**      along with this program.  If not, see <http://www.gnu.org/licenses/>.
*/

#ifndef ad_util_H
#define ad_util_H

// local
#include "pjl_config.h"                 /* must go first */

// standard
#include <errno.h>
#include <regex.h>
#include <stdbool.h>
#include <stddef.h>                     /* for size_t */
#include <stdint.h>                     /* for uint64_t */
#include <stdio.h>                      /* for FILE */
#include <string.h>                     /* for strerror() */
#include <sys/types.h>                  /* for off_t */
#include <sysexits.h>

_GL_INLINE_HEADER_BEGIN
#ifndef AD_UTIL_H_INLINE
# define AD_UTIL_H_INLINE _GL_INLINE
#endif /* AD_UTIL_H_INLINE */

///////////////////////////////////////////////////////////////////////////////

/** The fseek(3) function to use. */
#ifdef HAVE_FSEEKO
# define FSEEK_FN fseeko
#else
# define FSEEK_FN fseek
#endif /* HAVE_FSEEKO */

/**
 * Gets the number of elements of the given array.
 *
 * @param A The array to get the number of elements of.
 */
#define ARRAY_SIZE(A)             (sizeof(A) / sizeof(A[0]))

/**
 * Gets a value where all bits that are less than or equal to the one bit set
 * in \a N are also set, e.g., <code>%BITS_GE(00010000)</code> = `00011111`.
 *
 * @param N The integer.  Exactly one bit _must_ be set.
 * @return Returns said value.
 *
 * @sa #BITS_LT()
 */
#define BITS_LE(N)                (BITS_LT(N) | (N))

/**
 * Gets a value where all bits that are less than the one bit set in \a N are
 * set, e.g., <code>%BITS_GT(00010000)</code> = `00001111`.
 *
 * @param N The integer.  Exactly one bit _must_ be set.
 * @return Returns said value.
 *
 * @sa #BITS_LE()
 */
#define BITS_LT(N)                ((N) - 1u)

/**
 * Gets a value comprised of \a N lower 1 bits, e.g.,
 * <code>BITS_LOWER(5)</code> = `011111`.
 *
 * @param N The integer in the range [1,63].
 * @return Returns said value.
 *
 * @sa #BITS_LE()
 * @sa #BITS_LT()
 */
#define BITS_LOWER(N)             BITS_LE( 1u << ((N) - 1u) )

/**
 * Embeds the given statements into a compound statement block.
 *
 * @param ... The statement(s) to embed.
 */
#define BLOCK(...)                do { __VA_ARGS__ } while (0)

/**
 * C version of C++'s `const_cast`.
 *
 * @param T The type to cast to.
 * @param EXPR The expression to cast.
 *
 * @note This macro can't actually implement C++'s `const_cast` because there's
 * no way to do it in C.  It serves merely as a visual cue for the type of cast
 * meant.
 *
 * @sa #POINTER_CAST()
 * @sa #STATIC_CAST()
 */
#define CONST_CAST(T,EXPR)        ((T)(uintptr_t)(EXPR))

/**
 * Shorthand for printing to standard error.
 *
 * @param ... The `printf()` arguments.
 */
#define EPRINTF(...)              fprintf( stderr, __VA_ARGS__ )

/**
 * Prints an error message to standard error and exits with \a STATUS code.
 *
 * @param STATUS The status code to **exit**(3) with.
 * @param FORMAT The `printf()` format to use.
 * @param ... The `printf()` arguments.
 *
 * @sa #INTERNAL_ERR()
 * @sa perror_exit()
 * @sa #UNEXPECTED_INT_VALUE()
 */
#define FATAL_ERR(STATUS,FORMAT,...) \
  BLOCK( EPRINTF( "%s: " FORMAT, me, __VA_ARGS__ ); _Exit( STATUS ); )

/**
<<<<<<< HEAD
 * Calls **fflush(3)** on \a STREAM, checks for an error, and exits if there
 * was one.
 *
 * @param STREAM The `FILE` stream to flush.
 *
 * @sa #PERROR_EXIT_IF()
 */
#define FFLUSH(STREAM) \
  PERROR_EXIT_IF( fflush( STREAM ) != 0, EX_IOERR )

/**
 * Calls **fprintf**(3) on \a STREAM, checks for an error, and exits if there
 * was one.
 *
 * @param STREAM The `FILE` stream to print to.
 * @param ... The `fprintf()` arguments.
 *
 * @sa #EPRINTF()
 * @sa #FPUTC()
 * @sa #FPUTS()
 * @sa #PERROR_EXIT_IF()
 */
#define FPRINTF(STREAM,...) \
  PERROR_EXIT_IF( fprintf( (STREAM), __VA_ARGS__ ) < 0, EX_IOERR )

/**
 * Calls **putc**(3), checks for an error, and exits if there was one.
 *
 * @param C The character to print.
 * @param STREAM The `FILE` stream to print to.
 *
 * @sa #EPUTC()
 * @sa #FPRINTF()
 * @sa #FPUTS()
 * @sa #PERROR_EXIT_IF()
 */
#define FPUTC(C,STREAM) \
  PERROR_EXIT_IF( putc( (C), (STREAM) ) == EOF, EX_IOERR )

/**
 * Calls **fputs**(3), checks for an error, and exits if there was one.
 *
 * @param S The C string to print.
 * @param STREAM The `FILE` stream to print to.
 *
 * @sa #EPUTS()
 * @sa #FPRINTF()
 * @sa #FPUTC()
 * @sa #PERROR_EXIT_IF()
 */
#define FPUTS(S,STREAM) \
  PERROR_EXIT_IF( fputs( (S), (STREAM) ) == EOF, EX_IOERR )

/**
 * Frees the given memory.
 *
 * @param PTR The pointer to the memory to free.
 *
 * @remarks
 * This macro exists since free'ing a pointer-to const generates a warning.
 */
#define FREE(PTR)                 free( CONST_CAST( void*, (PTR) ) )

/**
 * Zeros the memory pointed to by \a PTR.  The number of bytes to zero is given
 * by `sizeof *(PTR)`.
 *
 * @param PTR The pointer to the start of memory to zero.  \a PTR must be a
 * pointer.  If it's an array, it'll generate a compile-time error.
 */
#ifdef HAVE___TYPEOF__
#define MEM_ZERO(PTR) BLOCK(                                            \
  /* "error: array initializer must be an initializer list" if array */ \
  MAYBE_UNUSED __typeof__(PTR) _tmp = 0;                                \
  memset( (PTR), 0, sizeof *(PTR) ); )
#else
#define MEM_ZERO(PTR)             memset( (PTR), 0, sizeof *(PTR) )
#endif /* HAVE___TYPEOF__ */

/**
=======
>>>>>>> c77c8f8e
 * If \a EXPR is `true`, prints an error message for `errno` to standard error
 * and exits with status \a STATUS.
 *
 * @param EXPR The expression.
 * @param STATUS The exit status code.
 *
 * @sa #FATAL_ERR()
<<<<<<< HEAD
 * @sa #INTERNAL_ERR()
 * @sa perror_exit()
 * @sa #UNEXPECTED_INT_VALUE()
=======
 * @sa perror_exit()
>>>>>>> c77c8f8e
 */
#define PERROR_EXIT_IF( EXPR, STATUS ) \
  BLOCK( if ( unlikely( EXPR ) ) perror_exit( STATUS ); )

/**
 * Cast either from or to a pointer type &mdash; similar to C++'s
 * `reinterpret_cast`, but for pointers only.
 *
 * @param T The type to cast to.
 * @param EXPR The expression to cast.
 *
 * @note This macro silences a "cast to pointer from integer of different size"
 * warning.  In C++, this would be done via `reinterpret_cast`, but it's not
 * possible to implement that in C that works for both pointers and integers.
 *
 * @sa #CONST_CAST()
 * @sa #STATIC_CAST()
 */
#define POINTER_CAST(T,EXPR)      ((T)(uintptr_t)(EXPR))

/**
 * Convenience macro for calling check_realloc().
 *
 * @param PTR The pointer to memory to reallocate.  It is set to the newly
 * reallocated memory.
 * @param TYPE The type of object to reallocate.
 * @param N The number of objects of \a TYPE to reallocate.
 *
 * @sa check_realloc()
 * @sa #MALLOC()
 */
#define REALLOC(PTR,TYPE,N) \
  ((PTR) = check_realloc( (PTR), sizeof(TYPE) * (N) ))

/**
 * C version of C++'s `static_cast`.
 *
 * @param T The type to cast to.
 * @param EXPR The expression to cast.
 *
 * @note This macro can't actually implement C++'s `static_cast` because
 * there's no way to do it in C.  It serves merely as a visual cue for the type
 * of cast meant.
 *
 * @sa #CONST_CAST()
 * @sa #POINTER_CAST()
 */
#define STATIC_CAST(T,EXPR)       ((T)(EXPR))

/**
 * Shorthand for calling **strerror**(3).
 */
#define STRERROR                  strerror( errno )

#ifdef __GNUC__

/**
 * Specifies that \a EXPR is \e very likely (as in 99.99% of the time) to be
 * non-zero (true) allowing the compiler to better order code blocks for
 * magrinally better performance.
 *
 * @see http://lwn.net/Articles/255364/
 * @hideinitializer
 */
#define likely(EXPR)              __builtin_expect( !!(EXPR), 1 )

/**
 * Specifies that \a EXPR is \e very unlikely (as in .01% of the time) to be
 * non-zero (true) allowing the compiler to better order code blocks for
 * magrinally better performance.
 *
 * @see http://lwn.net/Articles/255364/
 * @hideinitializer
 */
#define unlikely(EXPR)            __builtin_expect( !!(EXPR), 0 )

#else
# define likely(EXPR)             (EXPR)
# define unlikely(EXPR)           (EXPR)
#endif /* __GNUC__ */

/**
 * Calls **fseek**(3), checks for an error, and exits if there was one.
 *
 * @param STREAM The `FILE` stream to check for an error.
 * @param OFFSET The offset to seek to.
 * @param WHENCE What \a OFFSET if relative to.
 */
#define FSEEK(STREAM,OFFSET,WHENCE) \
  PERROR_EXIT_IF( FSEEK_FN( (STREAM), (OFFSET), (WHENCE) ) == -1, EX_IOERR )

/**
 * Calls **fstat**(3), checks for an error, and exits if there was one.
 *
 * @param FD The file descriptor to stat.
 * @param STAT A pointer to a `struct stat` to receive the result.
 */
#define FSTAT(FD,STAT) \
  PERROR_EXIT_IF( fstat( (FD), (STAT) ) < 0 , EX_IOERR )

/**
 * Calls **lseek**(3), checks for an error, and exits if there was one.
 *
 * @param FD The file descriptor to seek.
 * @param OFFSET The file offset to seek to.
 * @param WHENCE Where \a OFFSET is relative to.
 */
#define LSEEK(FD,OFFSET,WHENCE) \
  PERROR_EXIT_IF( lseek( (FD), (OFFSET), (WHENCE) ) == -1, EX_IOERR )

/**
 * Calls **malloc**(3) and casts the result to \a TYPE.
 *
 * @param TYPE The type to allocate.
 * @param N The number of objects of \a TYPE to allocate.
 * @return Returns a pointer to \a N uninitialized objects of \a TYPE.
 *
 * @sa check_realloc()
 * @sa #REALLOC()
 */
#define MALLOC(TYPE,N) \
  (TYPE*)check_realloc( NULL, sizeof(TYPE) * (N) )

///////////////////////////////////////////////////////////////////////////////

/**
 * Checks whethere there is at least one printable ASCII character in \a s.
 *
 * @param s The string to check.
 * @param s_len The number of characters to check.
 * @return Returns \c true only if there is at least one printable character.
 */
NODISCARD
bool ascii_any_printable( char const *s, size_t s_len );

/**
 * Checks whether the given character is an ASCII printable character.
 * (This function is needed because setlocale(3) affects what isprint(3)
 * considers printable.)
 *
 * @param c The characther to check.
 * @return Returns \c true only if \c is an ASCII printable character.
 */
NODISCARD AD_UTIL_H_INLINE
bool ascii_is_print( char c ) {
  return c >= ' ' && c <= '~';
}

/**
 * Opens the given file and seeks to the given offset
 * or prints an error message and exits if there was an error.
 *
 * @param path The full path of the file to open.
 * @param mode The mode to use.
 * @param offset The number of bytes to skip, if any.
 * @return Returns the corresponding \c FILE.
 */
NODISCARD
FILE* check_fopen( char const *path, char const *mode, off_t offset );

/**
 * Opens the given file and seeks to the given offset
 * or prints an error message and exits if there was an error.
 *
 * @param path The full path of the file to open.
 * @param oflag The open flags to use.
 * @param offset The number of bytes to skip, if any.
 * @return Returns the corresponding file descriptor.
 */
NODISCARD
int check_open( char const *path, int oflag, off_t offset );

/**
 * Calls \c realloc(3) and checks for failure.
 * If reallocation fails, prints an error message and exits.
 *
 * @param p The pointer to reallocate.  If NULL, new memory is allocated.
 * @param size The number of bytes to allocate.
 * @return Returns a pointer to the allocated memory.
 *
 * @sa #MALLOC()
 * @sa #REALLOC()
 */
NODISCARD
void* check_realloc( void *p, size_t size );

/**
 * Calls \c strdup(3) and checks for failure.
 * If memory allocation fails, prints an error message and exits.
 *
 * @param s The NULL-terminated string to duplicate.
 * @return Returns a copy of \a s.
 */
NODISCARD
char* check_strdup( char const *s );

#ifndef HAVE_FGETLN
/**
 * Gets a line from a stream.
 *
 * @param f The FILE to get the line from.
 * @param len A pointer to receive the length of the line,
 * including the newline.
 * @return Returns a pointer to the line that is \e not NULL-terminated;
 * or NULL upon EOF or error.
 */
NODISCARD
char* fgetln( FILE *f, size_t *len );
#endif /* HAVE_FGETLN */

/**
 * Prints a zero-or-more element list of strings where for:
 *
 *  + A zero-element list, nothing is printed;
 *  + A one-element list, the string for the element is printed;
 *  + A two-element list, the strings for the elements are printed separated by
 *    `or`;
 *  + A three-or-more element list, the strings for the first N-1 elements are
 *    printed separated by `,` and the N-1st and Nth elements are separated by
 *    `, or`.
 *
 * @param out The `FILE` to print to.
 * @param elt A pointer to the first element to print.
 * @param gets A pointer to a function to call to get the string for the
 * element `**ppelt`: if the function returns NULL, it signals the end of the
 * list; otherwise, the function returns the string for the element and must
 * increment `*ppelt` to the next element.  If \a gets is NULL, it is assumed
 * that \a elt points to the first element of an array of `char*` and that the
 * array ends with NULL.
 *
 * @warning The string pointer returned by \a gets for a given element _must_
 * remain valid at least until after the _next_ call to fprint_list(), that is
 * upon return, the previously returned string pointer must still be valid
 * also.
 */
void fprint_list( FILE *out, void const *elt,
                  char const* (*gets)( void const **ppelt ) );

/**
 * Adds a pointer to the head of the free-later-list.
 *
 * @param p The pointer to add.
 * @return Returns \a p.
 */
NODISCARD
void* free_later( void *p );

/**
 * Frees all the memory pointed to by all the nodes in the free-later-list.
 */
void free_now( void );

/**
 * Reads and discards \a bytes_to_skip bytes.
 * If an error occurs, prints an error message and exits.
 *
 * @param bytes_to_skip The number of bytes to skip.
 * @param file The file to read from.
 */
void fskip( size_t bytes_to_skip, FILE *file );

/**
 * Converts a string into one that is a valid identifier in C such that:
 *  + Non-valid identifier characters [^A-Za-z_0-9] are replaced with '_'.
 *  + Multiple consecutive '_' are coalesced into a single '_'
 *    (except multiple consecutive '_' that are in \a s to begin with).
 *  + If \a s begins with a digit, then '_' is prepended.
 *
 * @param s The string to create an identifier from.
 * @return Returns \a s converted to a valid identifier in C.
 * The caller is responsible for freeing the string.
 */
NODISCARD
char* identify( char const *s );

/**
 * Gets the minimum number of bytes required to contain the given \c uint64_t
 * value.
 *
 * @param n The number to get the number of bytes for.
 * @return Returns the minimum number of bytes required to contain \a n
 * in the range [1,8].
 */
NODISCARD
size_t int_len( uint64_t n );

/**
 * Rearranges the bytes in the given \c uint64_t such that:
 *  + The value is down-cast into the requested number of bytes.
 *  + The bytes have the requested endianness.
 *  + The bytes are shifted to start at the lowest memory address.
 *
 * For example, the value 0x1122 on a big-endian machine with 8-byte longs is
 * in memory as the bytes 00-00-00-00-00-00-11-22.
 *
 * If \a bytes were 4 and \a endian were:
 *  + big, the result in memory would be 00-00-11-22-00-00-00-00.
 *  + little, the result in memory would be 22-11-00-00-00-00-00-00.
 *
 * @param n A pointer to the \c uint64_t to rearrange.
 * @param bytes The number of bytes to use; must be 1-8.
 * @param endian The endianness to use.
 */
void int_rearrange_bytes( uint64_t *n, size_t bytes, ad_endian_t endian );

/**
 * Checks whether the given file descriptor refers to a regular file.
 *
 * @param fd The file descriptor to check.
 * @return Returns \c true only if \a fd refers to a regular file.
 */
NODISCARD
bool is_file( int fd );

/**
 * Parses a string into an offset.
 * Unlike \c strtoull(3):
 *  + Insists that \a s is non-negative.
 *  + May be followed by one of \c b, \c k, or \c m
 *    for 512-byte blocks, kilobytes, and megabytes, respectively.
 *
 * @param s The NULL-terminated string to parse.
 * @return Returns the parsed offset only if \a s is a non-negative number or
 * prints an error message and exits if there was an error.
 */
NODISCARD
unsigned long long parse_offset( char const *s );

/**
 * Parses a string into an <code>unsigned long long</code>.
 * Unlike \c strtoull(3), insists that \a s is entirely a non-negative number.
 *
 * @param s The NULL-terminated string to parse.
 * @param n A pointer to receive the parsed number.
 * @return Returns the parsed number only if \a s is entirely a non-negative
 * number or prints an error message and exits if there was an error.
 */
NODISCARD
unsigned long long parse_ull( char const *s );

/**
 * Prints an error message for \c errno to standard error and exits.
 *
 * @param status The exit status code.
 *
 * @sa #FATAL_ERR()
 * @sa #PERROR_EXIT_IF()
 */
void perror_exit( int status );

/**
 * Gets a printable version of the given character:
 *  + For characters for which isprint(3) returns non-zero,
 *    the printable version is a single character string of itself.
 *  + For the special-case characters of \0, \a, \b, \f, \n, \r, \t, and \v,
 *    the printable version is a two character string of a backslash followed
 *    by the letter.
 *  + For all other characters, the printable version is a four-character
 *    string of a backslash followed by an 'x' and the two-character
 *    hexedecimal value of che characters ASCII code.
 *
 * @param c The character to get the printable form of.
 * @return Returns a NULL-terminated string that is a printable version of
 * \a c.  Note that the result is a pointer to static storage, hence subsequent
 * calls will overwrite the returned value.  As such, this function is not
 * thread-safe.
 */
NODISCARD
char const* printable_char( char c );

/**
 * Compiles a regular expression pattern.
 *
 * @param re A pointer to the wregex_t to compile to.
 * @param pattern The regular expression pattern to compile.
 */
void regex_compile( regex_t *re, char const *pattern );

/**
 * Frees all memory used by a wregex_t.
 *
 * @param re A pointer to the wregex_t to free.
 */
AD_UTIL_H_INLINE
void regex_free( regex_t *re ) {
  regfree( re );
}

/**
 * Attempts to match \a s against the previously compiled regular expression
 * pattern in \a re.
 *
 * @param re A pointer to the wregex_t to match against.
 * @param s The string to match.
 * @param offset The offset into \a s to start.
 * @param range A pointer to an array of size 2 to receive the beginning
 * position and one past the end position of the match -- set only if not NULL
 * and there was a match.
 * @return Returns \c true only if there was a match.
 */
NODISCARD
bool regex_match( regex_t *re, char const *s, size_t offset, size_t *range );

/**
 * Swaps the endianness of the given 16-bit value.
 *
 * @param n The 16-bit value to swap.
 * @return Returns the value with the endianness flipped.
 */
NODISCARD
uint16_t swap_16( uint16_t n );

/**
 * Swaps the endianness of the given 32-bit value.
 *
 * @param n The 32-bit value to swap.
 * @return Returns the value with the endianness flipped.
 */
NODISCARD
uint32_t swap_32( uint32_t n );

/**
 * Swaps the endianness of the given 64-bit value.
 *
 * @param n The 64-bit value to swap.
 * @return Returns the value with the endianness flipped.
 */
NODISCARD
uint64_t swap_64( uint64_t n );

/**
 * Checks \a flag: if `false`, sets it to `true`.
 *
 * @param flag A pointer to the Boolean flag to be tested and, if `false`, sets
 * it to `true`.
 * @return Returns `true` only if \a flag was `true` initially.
 *
 * @sa false_set()
 * @sa true_clear()
 */
AD_UTIL_H_INLINE NODISCARD
bool true_or_set( bool *flag ) {
  return *flag || !(*flag = true);
}

/**
 * Converts a big-endian 16-bit integer to the host's representation.
 *
 * @param n The integer to convert.
 * @return Returns \a n converted to the host's representation.
 */
AD_UTIL_H_INLINE uint16_t uint16be_host16( uint16_t n ) {
#ifdef WORDS_BIGENDIAN
  return n;
#else /* machine words are little endian */
  return swap_16( n );
#endif /* WORDS_BIGENDIAN */
}

/**
 * Converts a little-endian 16-bit integer to the host's representation.
 *
 * @param n The integer to convert.
 * @return Returns \a n converted to the host's representation.
 */
AD_UTIL_H_INLINE uint16_t uint16le_host16( uint16_t n ) {
#ifdef WORDS_BIGENDIAN
  return swap_16( n );
#else /* machine words are little endian */
  return n;
#endif /* WORDS_BIGENDIAN */
}

/**
 * Converts a specified endian 16-bit integer to the host's representation.
 *
 * @param n The integer to convert.
 * @param endian The endianness of \a n.
 * @Returns \a n converted to the host's representation.
 */
AD_UTIL_H_INLINE uint16_t uint16xx_host16( uint16_t n, ad_endian_t endian ) {
  return endian == AD_ENDIAN_LITTLE ?
    uint16le_host16( n ) : uint16be_host16( n );
}

/**
 * Converts a big-endian 32-bit integer to the host's representation.
 *
 * @param n The integer to convert.
 * @return Returns \a n converted to the host's representation.
 */
AD_UTIL_H_INLINE uint32_t uint32be_host32( uint32_t n ) {
#ifdef WORDS_BIGENDIAN
  return n;
#else /* machine words are little endian */
  return swap_32( n );
#endif /* WORDS_BIGENDIAN */
}

/**
 * Converts a little-endian 32-bit integer to the host's representation.
 *
 * @param n The integer to convert.
 * @return Returns \a n converted to the host's representation.
 */
AD_UTIL_H_INLINE uint32_t uint32le_host32( uint32_t n ) {
#ifdef WORDS_BIGENDIAN
  return swap_32( n );
#else /* machine words are little endian */
  return n;
#endif /* WORDS_BIGENDIAN */
}

/**
 * Converts a specified endian 32-bit integer to the host's representation.
 *
 * @param n The integer to convert.
 * @param endian The endianness of \a n.
 * @Returns \a n converted to the host's representation.
 */
AD_UTIL_H_INLINE uint32_t uint32xx_host32( uint32_t n, ad_endian_t endian ) {
  return endian == AD_ENDIAN_LITTLE ?
    uint32le_host32( n ) : uint32be_host32( n );
}

/**
 * Converts a string to lower-case in-place.
 *
 * @param s The NULL-terminated string to convert.
 * @return Returns \a s.
 */
PJL_DISCARD
char* tolower_s( char *s );

///////////////////////////////////////////////////////////////////////////////

_GL_INLINE_HEADER_END

#endif /* ad_util_H */
/* vim:set et sw=2 ts=2: */<|MERGE_RESOLUTION|>--- conflicted
+++ resolved
@@ -134,7 +134,6 @@
   BLOCK( EPRINTF( "%s: " FORMAT, me, __VA_ARGS__ ); _Exit( STATUS ); )
 
 /**
-<<<<<<< HEAD
  * Calls **fflush(3)** on \a STREAM, checks for an error, and exits if there
  * was one.
  *
@@ -215,8 +214,6 @@
 #endif /* HAVE___TYPEOF__ */
 
 /**
-=======
->>>>>>> c77c8f8e
  * If \a EXPR is `true`, prints an error message for `errno` to standard error
  * and exits with status \a STATUS.
  *
@@ -224,13 +221,7 @@
  * @param STATUS The exit status code.
  *
  * @sa #FATAL_ERR()
-<<<<<<< HEAD
- * @sa #INTERNAL_ERR()
  * @sa perror_exit()
- * @sa #UNEXPECTED_INT_VALUE()
-=======
- * @sa perror_exit()
->>>>>>> c77c8f8e
  */
 #define PERROR_EXIT_IF( EXPR, STATUS ) \
   BLOCK( if ( unlikely( EXPR ) ) perror_exit( STATUS ); )
