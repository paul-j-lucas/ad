/*
**      ad -- ASCII dump
**      src/util.h
**
**      Copyright (C) 2015-2021  Paul J. Lucas
**
**      This program is free software: you can redistribute it and/or modify
**      it under the terms of the GNU General Public License as published by
**      the Free Software Foundation, either version 3 of the License, or
**      (at your option) any later version.
**
**      This program is distributed in the hope that it will be useful,
**      but WITHOUT ANY WARRANTY; without even the implied warranty of
**      MERCHANTABILITY or FITNESS FOR A PARTICULAR PURPOSE.  See the
**      GNU General Public License for more details.
**
**      You should have received a copy of the GNU General Public License
**      along with this program.  If not, see <http://www.gnu.org/licenses/>.
*/

#ifndef ad_util_H
#define ad_util_H

// local
#include "pjl_config.h"                 /* must go first */

// standard
#include <errno.h>
#include <inttypes.h>                   /* for uint64_t */
#include <regex.h>
#include <stdbool.h>
#include <stddef.h>                     /* for size_t */
#include <stdio.h>                      /* for FILE */
#include <string.h>                     /* for strerror() */
#include <sys/types.h>                  /* for off_t */

_GL_INLINE_HEADER_BEGIN
#ifndef AD_UTIL_INLINE
# define AD_UTIL_INLINE _GL_INLINE
#endif /* AD_UTIL_INLINE */

///////////////////////////////////////////////////////////////////////////////

/** The fseek(3) function to use. */
#ifdef HAVE_FSEEKO
# define FSEEK_FN fseeko
#else
# define FSEEK_FN fseek
#endif /* HAVE_FSEEKO */

/**
 * Embeds the given statements into a compound statement block.
 *
 * @param ... The statement(s) to embed.
 */
#define BLOCK(...)                do { __VA_ARGS__ } while (0)

/**
 * Explicit C version of C++'s `const_cast`.
 *
 * @param T The type to cast to.
 * @param EXPR The expression to cast.
 *
 * @sa REINTERPRET_CAST
 * @sa STATIC_CAST
 */
#define CONST_CAST(T,EXPR)        ((T)(uintptr_t)(EXPR))

/**
 * Shorthand for printing to standard error.
 *
 * @param ... The `printf()` arguments.
 */
#define EPRINTF(...)              fprintf( stderr, __VA_ARGS__ )

/**
 * Calls **putc**(3), checks for an error, and exits if there was one.
 *
 * @param C The character to print.
 * @param STREAM The `FILE` stream to print to.
 *
 * @sa #EPUTC()
 * @sa #FPRINTF()
 * @sa #FPUTS()
 * @sa perror_exit_if()
 */
#define FPUTC(C,STREAM) \
  perror_exit_if( putc( (C), (STREAM) ) == EOF, EX_IOERR )

/**
 * Calls **fputs**(3), checks for an error, and exits if there was one.
 *
 * @param S The C string to print.
 * @param STREAM The `FILE` stream to print to.
 *
 * @sa #EPUTS()
 * @sa #FPRINTF()
 * @sa #FPUTC()
 * @sa perror_exit_if()
 */
#define FPUTS(S,STREAM) \
  perror_exit_if( fputs( (S), (STREAM) ) == EOF, EX_IOERR )

/**
 * Frees the given memory.
 *
 * @param PTR The pointer to the memory to free.
 *
 * @remarks
 * This macro exists since free'ing a pointer-to const generates a warning.
 */
#define FREE(PTR)                 free( CONST_CAST( void*, (PTR) ) )

/**
 * Zeros the memory pointed to by \a PTR.  The number of bytes to zero is given
 * by `sizeof *(PTR)`.
 *
 * @param PTR The pointer to the start of memory to zero.  \a PTR must be a
 * pointer.  If it's an array, it'll generate a compile-time error.
 */
#ifdef HAVE___TYPEOF__
#define MEM_ZERO(PTR) BLOCK(                                            \
  /* "error: array initializer must be an initializer list" if array */ \
  MAYBE_UNUSED __typeof__(PTR) _tmp = 0;                                \
  memset( (PTR), 0, sizeof *(PTR) ); )
#else
#define MEM_ZERO(PTR)             memset( (PTR), 0, sizeof *(PTR) )
#endif /* HAVE___TYPEOF__ */

/**
 * Cast either from or to a pointer type &mdash; similar to C++'s
 * `reinterpret_cast`, but for pointers only.
 *
 * @param T The type to cast to.
 * @param EXPR The expression to cast.
 *
<<<<<<< HEAD
 * @sa CONST_CAST
 * @sa STATIC_CAST
=======
 * @note This macro silences a "cast to pointer from integer of different size"
 * warning.  In C++, this would be done via `reinterpret_cast`, but it's not
 * possible to implement that in C that works for both pointers and integers.
 *
 * @sa #STATIC_CAST()
>>>>>>> b6a611e6
 */
#define POINTER_CAST(T,EXPR)      ((T)(uintptr_t)(EXPR))

/**
 * C version of C++'s `static_cast`.
 *
 * @param T The type to cast to.
 * @param EXPR The expression to cast.
 *
<<<<<<< HEAD
 * @sa CONST_CAST
 * @sa REINTERPRET_CAST
=======
 * @note This macro can't actually implement C++'s `static_cast` because
 * there's no way to do it in C.  It serves merely as a visual cue for the type
 * of cast meant.
 *
 * @sa #POINTER_CAST()
>>>>>>> b6a611e6
 */
#define STATIC_CAST(T,EXPR)       ((T)(EXPR))

/**
 * Shorthand for calling **strerror**(3).
 */
#define STRERROR                  strerror( errno )

#ifdef __GNUC__

/**
 * Specifies that \a EXPR is \e very likely (as in 99.99% of the time) to be
 * non-zero (true) allowing the compiler to better order code blocks for
 * magrinally better performance.
 *
 * @see http://lwn.net/Articles/255364/
 * @hideinitializer
 */
#define likely(EXPR)              __builtin_expect( !!(EXPR), 1 )

/**
 * Specifies that \a EXPR is \e very unlikely (as in .01% of the time) to be
 * non-zero (true) allowing the compiler to better order code blocks for
 * magrinally better performance.
 *
 * @see http://lwn.net/Articles/255364/
 * @hideinitializer
 */
#define unlikely(EXPR)            __builtin_expect( !!(EXPR), 0 )

#else
# define likely(EXPR)             (EXPR)
# define unlikely(EXPR)           (EXPR)
#endif /* __GNUC__ */

#define FSEEK(STREAM,OFFSET,WHENCE) BLOCK( \
	if ( unlikely( FSEEK_FN( (STREAM), (OFFSET), (WHENCE) ) == -1 ) ) perror_exit( EX_IOERR ); )

/**
 * Calls **fstat**(3), checks for an error, and exits if there was one.
 *
 * @param FD The file descriptor to stat.
 * @param STAT A pointer to a `struct stat` to receive the result.
 */
#define FSTAT(FD,STAT) BLOCK( \
	if ( unlikely( fstat( (FD), (STAT) ) < 0 ) ) perror_exit( EX_IOERR ); )

/**
 * Calls **lseek**(3), checks for an error, and exits if there was one.
 *
 * @param FD The file descriptor to seek.
 * @param OFFSET The file offset to seek to.
 * @param WHENCE Where \a OFFSET is relative to.
 */
#define LSEEK(FD,OFFSET,WHENCE) BLOCK( \
	if ( unlikely( lseek( (FD), (OFFSET), (WHENCE) ) == -1 ) ) perror_exit( EX_IOERR ); )

/**
 * Calls **malloc**(3) and casts the result to \a TYPE.
 *
 * @param TYPE The type to allocate.
 * @param N The number of objects of \a TYPE to allocate.
 * @return Returns a pointer to \a N uninitialized objects of \a TYPE.
 */
#define MALLOC(TYPE,N) \
  (TYPE*)check_realloc( NULL, sizeof(TYPE) * (N) )

/**
 * Prints an error message to standard error and exits with \a STATUS code.
 *
 * @param STATUS The status code to **exit**(3) with.
 * @param FORMAT The `printf()` format to use.
 * @param ... The `printf()` arguments.
 */
#define PMESSAGE_EXIT(STATUS,FORMAT,...) \
  BLOCK( EPRINTF( "%s: " FORMAT, me, __VA_ARGS__ ); exit( STATUS ); )

///////////////////////////////////////////////////////////////////////////////

/**
 * Endian-ness.
 */
enum ad_endian {
  AD_ENDIAN_NONE,
  AD_ENDIAN_LITTLE,
  AD_ENDIAN_BIG
};
typedef enum ad_endian ad_endian_t;

///////////////////////////////////////////////////////////////////////////////

/**
 * Checks whethere there is at least one printable ASCII character in \a s.
 *
 * @param s The string to check.
 * @param s_len The number of characters to check.
 * @return Returns \c true only if there is at least one printable character.
 */
NODISCARD
bool ascii_any_printable( char const *s, size_t s_len );

/**
 * Checks whether the given character is an ASCII printable character.
 * (This function is needed because setlocale(3) affects what isprint(3)
 * considers printable.)
 *
 * @param c The characther to check.
 * @return Returns \c true only if \c is an ASCII printable character.
 */
NODISCARD AD_UTIL_INLINE
bool ascii_is_print( char c ) {
  return c >= ' ' && c <= '~';
}

/**
 * Opens the given file and seeks to the given offset
 * or prints an error message and exits if there was an error.
 *
 * @param path The full path of the file to open.
 * @param mode The mode to use.
 * @param offset The number of bytes to skip, if any.
 * @return Returns the corresponding \c FILE.
 */
NODISCARD
FILE* check_fopen( char const *path, char const *mode, off_t offset );

/**
 * Opens the given file and seeks to the given offset
 * or prints an error message and exits if there was an error.
 *
 * @param path The full path of the file to open.
 * @param oflag The open flags to use.
 * @param offset The number of bytes to skip, if any.
 * @return Returns the corresponding file descriptor.
 */
NODISCARD
int check_open( char const *path, int oflag, off_t offset );

/**
 * Calls \c realloc(3) and checks for failure.
 * If reallocation fails, prints an error message and exits.
 *
 * @param p The pointer to reallocate.  If NULL, new memory is allocated.
 * @param size The number of bytes to allocate.
 * @return Returns a pointer to the allocated memory.
 */
NODISCARD
void* check_realloc( void *p, size_t size );

/**
 * Calls \c strdup(3) and checks for failure.
 * If memory allocation fails, prints an error message and exits.
 *
 * @param s The NULL-terminated string to duplicate.
 * @return Returns a copy of \a s.
 */
NODISCARD
char* check_strdup( char const *s );

#ifndef HAVE_FGETLN
/**
 * Gets a line from a stream.
 *
 * @param f The FILE to get the line from.
 * @param len A pointer to receive the length of the line,
 * including the newline.
 * @return Returns a pointer to the line that is \e not NULL-terminated;
 * or NULL upon EOF or error.
 */
NODISCARD
char* fgetln( FILE *f, size_t *len );
#endif /* HAVE_FGETLN */

/**
 * Prints a zero-or-more element list of strings where for:
 *
 *  + A zero-element list, nothing is printed;
 *  + A one-element list, the string for the element is printed;
 *  + A two-element list, the strings for the elements are printed separated by
 *    `or`;
 *  + A three-or-more element list, the strings for the first N-1 elements are
 *    printed separated by `,` and the N-1st and Nth elements are separated by
 *    `, or`.
 *
 * @param out The `FILE` to print to.
 * @param elt A pointer to the first element to print.
 * @param gets A pointer to a function to call to get the string for the
 * element `**ppelt`: if the function returns NULL, it signals the end of the
 * list; otherwise, the function returns the string for the element and must
 * increment `*ppelt` to the next element.  If \a gets is NULL, it is assumed
 * that \a elt points to the first element of an array of `char*` and that the
 * array ends with NULL.
 *
 * @warning The string pointer returned by \a gets for a given element _must_
 * remain valid at least until after the _next_ call to fprint_list(), that is
 * upon return, the previously returned string pointer must still be valid
 * also.
 */
void fprint_list( FILE *out, void const *elt,
                  char const* (*gets)( void const **ppelt ) );

/**
 * Adds a pointer to the head of the free-later-list.
 *
 * @param p The pointer to add.
 * @return Returns \a p.
 */
NODISCARD
void* free_later( void *p );

/**
 * Frees all the memory pointed to by all the nodes in the free-later-list.
 */
void free_now( void );

/**
 * Reads and discards \a bytes_to_skip bytes.
 * If an error occurs, prints an error message and exits.
 *
 * @param bytes_to_skip The number of bytes to skip.
 * @param file The file to read from.
 */
void fskip( size_t bytes_to_skip, FILE *file );

/**
 * Converts a string into one that is a valid identifier in C such that:
 *  + Non-valid identifier characters [^A-Za-z_0-9] are replaced with '_'.
 *  + Multiple consecutive '_' are coalesced into a single '_'
 *    (except multiple consecutive '_' that are in \a s to begin with).
 *  + If \a s begins with a digit, then '_' is prepended.
 *
 * @param s The string to create an identifier from.
 * @return Returns \a s converted to a valid identifier in C.
 * The caller is responsible for freeing the string.
 */
NODISCARD
char* identify( char const *s );

/**
 * Gets the minimum number of bytes required to contain the given \c uint64_t
 * value.
 *
 * @param n The number to get the number of bytes for.
 * @return Returns the minimum number of bytes required to contain \a n
 * in the range [1,8].
 */
NODISCARD
size_t int_len( uint64_t n );

/**
 * Rearranges the bytes in the given \c uint64_t such that:
 *  + The value is down-cast into the requested number of bytes.
 *  + The bytes have the requested endianness.
 *  + The bytes are shifted to start at the lowest memory address.
 *
 * For example, the value 0x1122 on a big-endian machine with 8-byte longs is
 * in memory as the bytes 00-00-00-00-00-00-11-22.
 *
 * If \a bytes were 4 and \a endian were:
 *  + big, the result in memory would be 00-00-11-22-00-00-00-00.
 *  + little, the result in memory would be 22-11-00-00-00-00-00-00.
 *
 * @param n A pointer to the \c uint64_t to rearrange.
 * @param bytes The number of bytes to use; must be 1-8.
 * @param endian The endianness to use.
 */
void int_rearrange_bytes( uint64_t *n, size_t bytes, ad_endian_t endian );

/**
 * Checks whether the given file descriptor refers to a regular file.
 *
 * @param fd The file descriptor to check.
 * @return Returns \c true only if \a fd refers to a regular file.
 */
NODISCARD
bool is_file( int fd );

/**
 * Parses a string into an offset.
 * Unlike \c strtoull(3):
 *  + Insists that \a s is non-negative.
 *  + May be followed by one of \c b, \c k, or \c m
 *    for 512-byte blocks, kilobytes, and megabytes, respectively.
 *
 * @param s The NULL-terminated string to parse.
 * @return Returns the parsed offset only if \a s is a non-negative number or
 * prints an error message and exits if there was an error.
 */
NODISCARD
unsigned long long parse_offset( char const *s );

/**
 * Parses an SGR (Select Graphic Rendition) value that matches the regular
 * expression of \c n(;n)* or a semicolon-separated list of integers in the
 * range 0-255.
 *
 * See: http://en.wikipedia.org/wiki/ANSI_escape_code
 *
 * @param sgr_color The NULL-terminated allegedly SGR string to parse.
 * @return Returns \c true only only if \a s contains a valid SGR value.
 */
NODISCARD
bool parse_sgr( char const *sgr_color );

/**
 * Parses a string into an <code>unsigned long long</code>.
 * Unlike \c strtoull(3), insists that \a s is entirely a non-negative number.
 *
 * @param s The NULL-terminated string to parse.
 * @param n A pointer to receive the parsed number.
 * @return Returns the parsed number only if \a s is entirely a non-negative
 * number or prints an error message and exits if there was an error.
 */
NODISCARD
unsigned long long parse_ull( char const *s );

/**
 * Prints an error message for \c errno to standard error and exits.
 *
 * @param status The exit status code.
 */
void perror_exit( int status );

/**
 * If \a expr is `true`, prints an error message for `errno` to standard error
 * and exits.
 *
 * @param expr The expression.
 * @param status The exit status code.
 *
 * @sa #FATAL_ERR()
 * @sa #INTERNAL_ERR()
 * @sa perror_exit()
 */
AD_UTIL_INLINE
void perror_exit_if( bool expr, int status ) {
  if ( unlikely( expr ) )
    perror_exit( status );
}

/**
 * Gets a printable version of the given character:
 *  + For characters for which isprint(3) returns non-zero,
 *    the printable version is a single character string of itself.
 *  + For the special-case characters of \0, \a, \b, \f, \n, \r, \t, and \v,
 *    the printable version is a two character string of a backslash followed
 *    by the letter.
 *  + For all other characters, the printable version is a four-character
 *    string of a backslash followed by an 'x' and the two-character
 *    hexedecimal value of che characters ASCII code.
 *
 * @param c The character to get the printable form of.
 * @return Returns a NULL-terminated string that is a printable version of
 * \a c.  Note that the result is a pointer to static storage, hence subsequent
 * calls will overwrite the returned value.  As such, this function is not
 * thread-safe.
 */
NODISCARD
char const* printable_char( char c );

/**
 * Compiles a regular expression pattern.
 *
 * @param re A pointer to the wregex_t to compile to.
 * @param pattern The regular expression pattern to compile.
 */
void regex_compile( regex_t *re, char const *pattern );

/**
 * Frees all memory used by a wregex_t.
 *
 * @param re A pointer to the wregex_t to free.
 */
AD_UTIL_INLINE
void regex_free( regex_t *re ) {
  regfree( re );
}

/**
 * Attempts to match \a s against the previously compiled regular expression
 * pattern in \a re.
 *
 * @param re A pointer to the wregex_t to match against.
 * @param s The string to match.
 * @param offset The offset into \a s to start.
 * @param range A pointer to an array of size 2 to receive the beginning
 * position and one past the end position of the match -- set only if not NULL
 * and there was a match.
 * @return Returns \c true only if there was a match.
 */
NODISCARD
bool regex_match( regex_t *re, char const *s, size_t offset, size_t *range );

/**
 * Swaps the endianness of the given 16-bit value.
 *
 * @param n The 16-bit value to swap.
 * @return Returns the value with the endianness flipped.
 */
NODISCARD
uint16_t swap_16( uint16_t n );

/**
 * Swaps the endianness of the given 32-bit value.
 *
 * @param n The 32-bit value to swap.
 * @return Returns the value with the endianness flipped.
 */
NODISCARD
uint32_t swap_32( uint32_t n );

/**
 * Swaps the endianness of the given 64-bit value.
 *
 * @param n The 64-bit value to swap.
 * @return Returns the value with the endianness flipped.
 */
NODISCARD
uint64_t swap_64( uint64_t n );

/**
 * Converts a big-endian 16-bit integer to the host's representation.
 *
 * @param n The integer to convert.
 * @return Returns \a n converted to the host's representation.
 */
AD_UTIL_INLINE uint16_t uint16be_host16( uint16_t n ) {
#ifdef WORDS_BIGENDIAN
  return n;
#else /* machine words are little endian */
  return swap_16( n );
#endif /* WORDS_BIGENDIAN */
}

/**
 * Converts a little-endian 16-bit integer to the host's representation.
 *
 * @param n The integer to convert.
 * @return Returns \a n converted to the host's representation.
 */
AD_UTIL_INLINE uint16_t uint16le_host16( uint16_t n ) {
#ifdef WORDS_BIGENDIAN
  return swap_16( n );
#else /* machine words are little endian */
  return n;
#endif /* WORDS_BIGENDIAN */
}

/**
 * Converts a specified endian 16-bit integer to the host's representation.
 *
 * @param n The integer to convert.
 * @param endian The endianness of \a n.
 * @Returns \a n converted to the host's representation.
 */
AD_UTIL_INLINE uint16_t uint16xx_host16( uint16_t n, ad_endian_t endian ) {
  return endian == AD_ENDIAN_LITTLE ?
    uint16le_host16( n ) : uint16be_host16( n );
}

/**
 * Converts a big-endian 32-bit integer to the host's representation.
 *
 * @param n The integer to convert.
 * @return Returns \a n converted to the host's representation.
 */
AD_UTIL_INLINE uint32_t uint32be_host32( uint32_t n ) {
#ifdef WORDS_BIGENDIAN
  return n;
#else /* machine words are little endian */
  return swap_32( n );
#endif /* WORDS_BIGENDIAN */
}

/**
 * Converts a little-endian 32-bit integer to the host's representation.
 *
 * @param n The integer to convert.
 * @return Returns \a n converted to the host's representation.
 */
AD_UTIL_INLINE uint32_t uint32le_host32( uint32_t n ) {
#ifdef WORDS_BIGENDIAN
  return swap_32( n );
#else /* machine words are little endian */
  return n;
#endif /* WORDS_BIGENDIAN */
}

/**
 * Converts a specified endian 32-bit integer to the host's representation.
 *
 * @param n The integer to convert.
 * @param endian The endianness of \a n.
 * @Returns \a n converted to the host's representation.
 */
AD_UTIL_INLINE uint32_t uint32xx_host32( uint32_t n, ad_endian_t endian ) {
  return endian == AD_ENDIAN_LITTLE ?
    uint32le_host32( n ) : uint32be_host32( n );
}

/**
 * Converts a string to lower-case in-place.
 *
 * @param s The NULL-terminated string to convert.
 * @return Returns \a s.
 */
PJL_DISCARD
char* tolower_s( char *s );

///////////////////////////////////////////////////////////////////////////////

_GL_INLINE_HEADER_END

#endif /* ad_util_H */
/* vim:set et sw=2 ts=2: */<|MERGE_RESOLUTION|>--- conflicted
+++ resolved
@@ -56,13 +56,17 @@
 #define BLOCK(...)                do { __VA_ARGS__ } while (0)
 
 /**
- * Explicit C version of C++'s `const_cast`.
+ * C version of C++'s `const_cast`.
  *
  * @param T The type to cast to.
  * @param EXPR The expression to cast.
  *
- * @sa REINTERPRET_CAST
- * @sa STATIC_CAST
+ * @note This macro can't actually implement C++'s `const_cast` because there's
+ * no way to do it in C.  It serves merely as a visual cue for the type of cast
+ * meant.
+ *
+ * @sa #POINTER_CAST()
+ * @sa #STATIC_CAST()
  */
 #define CONST_CAST(T,EXPR)        ((T)(uintptr_t)(EXPR))
 
@@ -134,16 +138,12 @@
  * @param T The type to cast to.
  * @param EXPR The expression to cast.
  *
-<<<<<<< HEAD
- * @sa CONST_CAST
- * @sa STATIC_CAST
-=======
  * @note This macro silences a "cast to pointer from integer of different size"
  * warning.  In C++, this would be done via `reinterpret_cast`, but it's not
  * possible to implement that in C that works for both pointers and integers.
  *
+ * @sa #CONST_CAST()
  * @sa #STATIC_CAST()
->>>>>>> b6a611e6
  */
 #define POINTER_CAST(T,EXPR)      ((T)(uintptr_t)(EXPR))
 
@@ -153,16 +153,12 @@
  * @param T The type to cast to.
  * @param EXPR The expression to cast.
  *
-<<<<<<< HEAD
- * @sa CONST_CAST
- * @sa REINTERPRET_CAST
-=======
  * @note This macro can't actually implement C++'s `static_cast` because
  * there's no way to do it in C.  It serves merely as a visual cue for the type
  * of cast meant.
  *
+ * @sa #CONST_CAST()
  * @sa #POINTER_CAST()
->>>>>>> b6a611e6
  */
 #define STATIC_CAST(T,EXPR)       ((T)(EXPR))
 
