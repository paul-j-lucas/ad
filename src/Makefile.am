##
#	ad -- ASCII dump
#	src/Makefile.am
#
#	Copyright (C) 2015-2021  Paul J. Lucas
#
#	This program is free software: you can redistribute it and/or modify
#	it under the terms of the GNU General Public License as published by
#	the Free Software Foundation, either version 3 of the License, or
#	(at your option) any later version.
#
#	This program is distributed in the hope that it will be useful,
#	but WITHOUT ANY WARRANTY; without even the implied warranty of
#	MERCHANTABILITY or FITNESS FOR A PARTICULAR PURPOSE.  See the
#	GNU General Public License for more details.
#
#	You should have received a copy of the GNU General Public License
#	along with this program.  If not, see <http://www.gnu.org/licenses/>.
##

<<<<<<< HEAD
bin_PROGRAMS =	ad
check_PROGRAMS=	red_black_test slist_test

AM_CPPFLAGS =	-I$(top_srcdir)/lib -I$(top_builddir)/lib
if ENABLE_FLEX_DEBUG
AM_LFLAGS =     -d
endif
AM_YFLAGS =     -d
LDADD =		$(top_builddir)/lib/libgnu.a

BUILT_SOURCES =	parser.c parser.h lexer.c

ad_SOURCES =	parser.y\
		lexer.l lexer.h \
		pjl_config.h \
		ad.c \
		color.c color.h \
		common.h \
		dam_lev.c dam_lev.h \
		did_you_mean.c did_you_mean.h \
		dump.c \
		expr.c expr.h \
		keyword.c keyword.h \
		literals.c literals.h \
		match.c match.h \
		options.c options.h \
		print.c print.h \
		red_black.c red_black.h \
		reverse.c \
		slist.c slist.h \
		strbuf.c strbuf.h \
		types.c types.h \
		unicode.c unicode.h \
		util.c util.h

red_black_test_SOURCES = \
		ad.h \
		pjl_config.h \
		red_black.c red_black.h \
		red_black_test.c \
		slist.c slist.h \
		types.h \
		util.c util.h \
		unit_test.h

slist_test_SOURCES = \
		ad.h \
		pjl_config.h \
		slist.c slist.h \
		slist_test.c \
		types.h \
		util.c util.h \
		unit_test.h

parser.output: parser.y
	bison -v --report=all $<
	@rm -f parser.tab.c
=======
bin_PROGRAMS = ad

AM_CPPFLAGS = -I$(top_srcdir)/lib -I$(top_builddir)/lib
LDADD = $(top_builddir)/lib/libgnu.a

ad_SOURCES = \
	pjl_config.h \
	ad.c ad.h \
	color.c color.h \
	dump.c \
	match.c match.h \
	options.c options.h \
	reverse.c \
	unicode.c unicode.h \
	util.c util.h
>>>>>>> c9bf5efe

# vim:set noet sw=8 ts=8:<|MERGE_RESOLUTION|>--- conflicted
+++ resolved
@@ -18,7 +18,6 @@
 #	along with this program.  If not, see <http://www.gnu.org/licenses/>.
 ##
 
-<<<<<<< HEAD
 bin_PROGRAMS =	ad
 check_PROGRAMS=	red_black_test slist_test
 
@@ -34,9 +33,8 @@
 ad_SOURCES =	parser.y\
 		lexer.l lexer.h \
 		pjl_config.h \
-		ad.c \
+		ad.c ad.h \
 		color.c color.h \
-		common.h \
 		dam_lev.c dam_lev.h \
 		did_you_mean.c did_you_mean.h \
 		dump.c \
@@ -76,22 +74,5 @@
 parser.output: parser.y
 	bison -v --report=all $<
 	@rm -f parser.tab.c
-=======
-bin_PROGRAMS = ad
-
-AM_CPPFLAGS = -I$(top_srcdir)/lib -I$(top_builddir)/lib
-LDADD = $(top_builddir)/lib/libgnu.a
-
-ad_SOURCES = \
-	pjl_config.h \
-	ad.c ad.h \
-	color.c color.h \
-	dump.c \
-	match.c match.h \
-	options.c options.h \
-	reverse.c \
-	unicode.c unicode.h \
-	util.c util.h
->>>>>>> c9bf5efe
 
 # vim:set noet sw=8 ts=8: