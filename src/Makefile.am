##
#	ad -- ASCII dump
#	src/Makefile.am
#
#	Copyright (C) 2015-2025  Paul J. Lucas
#
#	This program is free software: you can redistribute it and/or modify
#	it under the terms of the GNU General Public License as published by
#	the Free Software Foundation, either version 3 of the License, or
#	(at your option) any later version.
#
#	This program is distributed in the hope that it will be useful,
#	but WITHOUT ANY WARRANTY; without even the implied warranty of
#	MERCHANTABILITY or FITNESS FOR A PARTICULAR PURPOSE.  See the
#	GNU General Public License for more details.
#
#	You should have received a copy of the GNU General Public License
#	along with this program.  If not, see <http://www.gnu.org/licenses/>.
##

<<<<<<< HEAD
bin_PROGRAMS =	ad
check_PROGRAMS=	red_black_test slist_test

AM_CFLAGS =	$(AD_CFLAGS)
AM_CPPFLAGS =	-I$(top_srcdir)/lib -I$(top_builddir)/lib
if ENABLE_FLEX_DEBUG
AM_LFLAGS =     -d
endif
AM_YFLAGS =     -d -Wno-yacc
LDADD =		$(top_builddir)/lib/libgnu.a

BUILT_SOURCES =	parser.c parser.h lexer.c

ad_SOURCES =	parser.y \
		lexer.l lexer.h \
		pjl_config.h \
		ad.c ad.h \
		ad_parser.h \
		check.c \
		color.c color.h \
		dam_lev.c dam_lev.h \
		did_you_mean.c did_you_mean.h \
		debug.c debug.h \
		dump.c \
		dump_c.c \
		dump_format.c \
		expr.c expr.h \
		keyword.c keyword.h \
		literals.c literals.h \
		match.c match.h \
		options.c options.h \
		print.c print.h \
		red_black.c red_black.h \
		reverse.c \
		slist.c slist.h \
		sname.c sname.h \
		strbuf.c strbuf.h \
		symbol.c symbol.h \
		types.c types.h \
		unicode.c unicode.h \
		util.c util.h

red_black_test_SOURCES = \
		ad.h \
		pjl_config.h \
		red_black.c red_black.h \
		red_black_test.c \
		slist.c slist.h \
		types.h \
		util.c util.h \
		unit_test.c unit_test.h

slist_test_SOURCES = \
		ad.h \
		pjl_config.h \
		slist.c slist.h \
		slist_test.c \
		types.h \
		util.c util.h \
		unit_test.c unit_test.h

TESTS =		$(check_PROGRAMS)

clean-local:
	rm -f $(BUILT_SOURCES) parser.output

parser.output: parser.y
	bison -v --report=all $<
	@rm -f parser.tab.c
=======
bin_PROGRAMS = ad

AM_CFLAGS = $(AD_CFLAGS)
AM_CPPFLAGS = -I$(top_srcdir)/lib -I$(top_builddir)/lib
LDADD = $(top_builddir)/lib/libgnu.a

ad_SOURCES = \
	pjl_config.h \
	ad.c ad.h \
	color.c color.h \
	dump.c \
	dump_c.c \
	match.c match.h \
	options.c options.h \
	reverse.c \
	type_traits.h \
	unicode.c unicode.h \
	util.c util.h
>>>>>>> e994ae5f

# vim:set noet sw=8 ts=8:<|MERGE_RESOLUTION|>--- conflicted
+++ resolved
@@ -18,7 +18,6 @@
 #	along with this program.  If not, see <http://www.gnu.org/licenses/>.
 ##
 
-<<<<<<< HEAD
 bin_PROGRAMS =	ad
 check_PROGRAMS=	red_black_test slist_test
 
@@ -57,6 +56,7 @@
 		sname.c sname.h \
 		strbuf.c strbuf.h \
 		symbol.c symbol.h \
+		type_traits.h \
 		types.c types.h \
 		unicode.c unicode.h \
 		util.c util.h
@@ -88,25 +88,5 @@
 parser.output: parser.y
 	bison -v --report=all $<
 	@rm -f parser.tab.c
-=======
-bin_PROGRAMS = ad
-
-AM_CFLAGS = $(AD_CFLAGS)
-AM_CPPFLAGS = -I$(top_srcdir)/lib -I$(top_builddir)/lib
-LDADD = $(top_builddir)/lib/libgnu.a
-
-ad_SOURCES = \
-	pjl_config.h \
-	ad.c ad.h \
-	color.c color.h \
-	dump.c \
-	dump_c.c \
-	match.c match.h \
-	options.c options.h \
-	reverse.c \
-	type_traits.h \
-	unicode.c unicode.h \
-	util.c util.h
->>>>>>> e994ae5f
 
 # vim:set noet sw=8 ts=8: