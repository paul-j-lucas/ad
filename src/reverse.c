/*
**      ad -- ASCII dump
**      src/reverse.c
**
**      Copyright (C) 2015-2024  Paul J. Lucas
**
**      This program is free software: you can redistribute it and/or modify
**      it under the terms of the GNU General Public License as published by
**      the Free Software Foundation, either version 3 of the License, or
**      (at your option) any later version.
**
**      This program is distributed in the hope that it will be useful,
**      but WITHOUT ANY WARRANTY; without even the implied warranty of
**      MERCHANTABILITY or FITNESS FOR A PARTICULAR PURPOSE.  See the
**      GNU General Public License for more details.
**
**      You should have received a copy of the GNU General Public License
**      along with this program.  If not, see <http://www.gnu.org/licenses/>.
*/

/**
 * @file
 * Defines types and functions for reverse dumping (patching) a file.
 */

// local
#include "pjl_config.h"                 /* must go first */
#include "ad.h"
#include "options.h"
#include "unicode.h"
#include "util.h"

/// @cond DOXYGEN_IGNORE

// standard
#include <assert.h>
#include <ctype.h>
#include <inttypes.h>                   /* for SCNu64 */
#include <stddef.h>                     /* fir size_t */
#include <stdio.h>
#include <stdlib.h>                     /* for exit() */
#include <string.h>                     /* for str...() */
#include <sysexits.h>

/// @endcond

/**
 * @defgroup reverse-dump-group Reverse Dumping
 * Types and functions for reverse dumping (patching) a file.
 * @{
 */

///////////////////////////////////////////////////////////////////////////////

<<<<<<< HEAD
#ifdef FWRITE
#undef FWRITE
#endif /* FWRITE */
=======
/**
 * Calls **fwrite**(3) on \a STREAM, checks for an error, and exits if there
 * was one.
 *
 * @param PTR A pointer to the object(s) to write.
 * @param SIZE The size of each object in bytes.
 * @param N The number of objects to write.
 * @param STREAM The `FILE` stream to write to.
 */
>>>>>>> 08af11ba
#define FWRITE(PTR,SIZE,N,STREAM) \
  PERROR_EXIT_IF( fwrite( (PTR), (SIZE), (N), (STREAM) ) < (N), EX_IOERR )

/**
 * Convenience macro for calling fatal_error().
 *
 * @param LINE The line in the **ad** file on which the error occurred.
 * @param COL The column in the **ad** file at which the error occurred.
 * @param FORMAT The `printf()` format.
 * @param .. The `printf()` arguments.
 */
#define INVALID_EXIT(LINE,COL,FORMAT,...)                               \
  fatal_error( EX_DATAERR,                                              \
    "%s:%zu:%zu: error: " FORMAT, fin_path, (LINE), (COL), __VA_ARGS__  \
  )

/**
 * The kinds of rows in an **ad** dump file.
 */
enum row_kind {
  ROW_BYTES,                            ///< Ordinary row of bytes.
  ROW_ELIDED,                           ///< Elided row.
  ROW_IGNORE                            ///< Row to ignore.
};
typedef enum row_kind row_kind_t;

////////// inline functions ///////////////////////////////////////////////////

/**
 * Checks whether \a c is an offset delimiter character.
 *
 * @param c The character to check.
 * @return Returns `true` only if \a c is an offset delimiter character.
 */
NODISCARD
static inline bool is_offset_delim( char c ) {
  return c == ':' || isspace( c );
}

/**
 * Converts a single hexadecimal digit `[0-9A-Fa-f]` to its integer value.
 *
 * @param c The hexadecimal character.
 * @return Returns \a c converted to an integer.
 */
NODISCARD
static inline unsigned xtoi( char c ) {
  return isdigit( c ) ?
    STATIC_CAST( unsigned, c - '0' ) :
    0xAu + STATIC_CAST( unsigned, toupper( c ) - 'A' );
}

////////// local functions ////////////////////////////////////////////////////

/**
 * Parses an elided separator.
 *
 * @param buf A pointer to the buffer to parse.
 * @param buf_len The number of characters pointer to by \a buf.
 * @return Returns the width of the separator if between the minimum and
 * maximum valid offset widths.
 */
NODISCARD
static size_t parse_elided_separator( char const *buf, size_t buf_len ) {
  size_t n = 0;
  while ( n < buf_len && buf[n] == ELIDED_SEP_CHAR ) {
    if ( unlikely( ++n > OFFSET_WIDTH_MAX ) )
      return 0;
  } // while
  return n >= OFFSET_WIDTH_MIN ? n : 0;
}

/**
 * Parses a row of dump data.
 *
 * @param line The line number within the file being parsed.
 * @param buf A pointer to the buffer to parse.
 * @param buf_len The number of characters pointer to by \a buf.
 * @param poffset The parsed offset.
 * @param bytes The parsed bytes.
 * @param pbytes_len The length of \a bytes.
 * @return Returns the kind of row that was parsed.
 */
NODISCARD
static row_kind_t parse_row( size_t line, char const *buf, size_t buf_len,
                             off_t *poffset, char8_t *bytes,
                             size_t *pbytes_len ) {
  assert( buf != NULL );
  assert( poffset != NULL );
  assert( bytes != NULL );
  assert( pbytes_len != NULL );

  size_t col = 1;

  // maybe parse row separator for elided lines
  size_t const elided_sep_width = parse_elided_separator( buf, buf_len );
  if ( elided_sep_width > 0 ) {
    col += elided_sep_width;
    uint64_t delta;
    buf += elided_sep_width;
    if ( unlikely( sscanf( buf, ": (%" SCNu64 " | 0x%*X)", &delta ) != 1 ) ) {
      INVALID_EXIT( line, col,
        "expected '%c' followed by elided counts \"%s\"\n", ':', "(DD | 0xHH)"
      );
    }
    *pbytes_len = STATIC_CAST(size_t, delta);
    return ROW_ELIDED;
  }

  // parse offset
  char const *end = NULL;
  errno = 0;
  *poffset = STATIC_CAST( off_t,
    strtoull(
      buf, POINTER_CAST( char**, &end ), STATIC_CAST( int, opt_offset_fmt )
    )
  );
  if ( unlikely( errno != 0 || (*end != '\0' && !is_offset_delim( *end )) ) ) {
    INVALID_EXIT( line, col,
      "\"%s\": unexpected character in %s file offset\n",
      printable_char( *end ), get_offset_fmt_english()
    );
  }
  if ( unlikely( end[0] == '\n' || end[0] == '\0' ) )
    return ROW_IGNORE;
  col += STATIC_CAST( size_t, end - buf );

  char const *p = end;
  end = buf + buf_len;
  size_t bytes_len = 0;
  unsigned consec_spaces = 0;

  // parse hexadecimal bytes
  while ( bytes_len < row_bytes ) {
    ++p;
    ++col;

    // handle whitespace
    if ( isspace( *p ) ) {
      if ( unlikely( *p == '\n' ) )
        break;                          // unexpected (expected ASCII), but OK
      if ( ++consec_spaces == 2 + (bytes_len == 8) )
        break;                          // short row
      continue;
    }
    consec_spaces = 0;

    // parse first nybble
    if ( unlikely( !isxdigit( *p ) ) )
      goto expected_hex_digit;
    char8_t byte = STATIC_CAST( char8_t, xtoi( *p  ) << 4 );

    // parse second nybble
    ++col;
    if ( unlikely( ++p == end ) )
      INVALID_EXIT( line, col,
        "unexpected end of data; expected %zu hexadecimal bytes\n",
        row_bytes
      );
    if ( unlikely( !isxdigit( *p ) ) )
      goto expected_hex_digit;
    byte |= STATIC_CAST( char8_t, xtoi( *p ) );

    bytes[ bytes_len++ ] = byte;
  } // while

  *pbytes_len = bytes_len;
  return ROW_BYTES;

expected_hex_digit:
  INVALID_EXIT( line, col,
    "'%s': unexpected character; expected hexadecimal digit\n",
    printable_char( *p )
  );
}

////////// extern functions ///////////////////////////////////////////////////

/**
 * Reverse dumps (patches) a file.
 */
void reverse_dump_file( void ) {
  char8_t bytes[ ROW_BYTES_MAX ];
  size_t  bytes_len;
  off_t   offset = -STATIC_CAST( off_t, row_bytes );
  size_t  line = 0;
  char    msg_fmt[ 128 ];
  off_t   new_offset;

  for (;;) {
    size_t row_len;
    char *const row_buf = fgetln( stdin, &row_len );
    if ( row_buf == NULL ) {
      if ( unlikely( ferror( stdin ) ) )
        fatal_error( EX_IOERR, "can not read: %s\n", STRERROR() );
      break;
    }
    switch ( parse_row( ++line, row_buf, row_len, &new_offset,
                        bytes, &bytes_len ) ) {
      case ROW_BYTES: {
        off_t const row_end_offset = offset + STATIC_CAST( off_t, row_bytes );
        if ( unlikely( new_offset < row_end_offset ) )
          goto backwards_offset;
        if ( new_offset > row_end_offset )
          FSEEK( stdout, new_offset, SEEK_SET );
        FWRITE( bytes, 1, bytes_len, stdout );
        offset = new_offset;
        break;
      }

      case ROW_ELIDED:
        assert( bytes_len % row_bytes == 0 );
        offset += STATIC_CAST( off_t, bytes_len / row_bytes );
        for ( ; bytes_len > 0; bytes_len -= row_bytes )
          FWRITE( bytes, 1, row_bytes, stdout );
        break;

      case ROW_IGNORE:
        break;
    } // switch

  } // for
  exit( EX_OK );

backwards_offset:
  snprintf( msg_fmt, sizeof msg_fmt,
    "%%s:%%zu:1: error: \"%s\": %s offset goes backwards\n",
    get_offset_fmt_format(), get_offset_fmt_english()
  );
  EPRINTF( msg_fmt, fin_path, line, new_offset );
  exit( EX_DATAERR );
}

///////////////////////////////////////////////////////////////////////////////

/** @} */

/* vim:set et sw=2 ts=2: */<|MERGE_RESOLUTION|>--- conflicted
+++ resolved
@@ -42,6 +42,10 @@
 #include <string.h>                     /* for str...() */
 #include <sysexits.h>
 
+#ifdef FWRITE
+#undef FWRITE
+#endif /* FWRITE */
+
 /// @endcond
 
 /**
@@ -52,11 +56,6 @@
 
 ///////////////////////////////////////////////////////////////////////////////
 
-<<<<<<< HEAD
-#ifdef FWRITE
-#undef FWRITE
-#endif /* FWRITE */
-=======
 /**
  * Calls **fwrite**(3) on \a STREAM, checks for an error, and exits if there
  * was one.
@@ -66,7 +65,6 @@
  * @param N The number of objects to write.
  * @param STREAM The `FILE` stream to write to.
  */
->>>>>>> 08af11ba
 #define FWRITE(PTR,SIZE,N,STREAM) \
   PERROR_EXIT_IF( fwrite( (PTR), (SIZE), (N), (STREAM) ) < (N), EX_IOERR )
 
