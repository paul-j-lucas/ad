--- conflicted
+++ resolved
@@ -26,11 +26,7 @@
 // local
 #include "pjl_config.h"                 /* must go first */
 #include "ad.h"
-<<<<<<< HEAD
-#define AD_UTIL_H_INLINE _GL_EXTERN_INLINE
 #include "slist.h"
-=======
->>>>>>> 57a99e2b
 #include "util.h"
 
 /// @cond DOXYGEN_IGNORE
