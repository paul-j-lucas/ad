/*
**      ad -- ASCII dump
**      src/util.c
**
**      Copyright (C) 2015-2021  Paul J. Lucas
**
**      This program is free software: you can redistribute it and/or modify
**      it under the terms of the GNU General Public License as published by
**      the Free Software Foundation, either version 3 of the License, or
**      (at your option) any later version.
**
**      This program is distributed in the hope that it will be useful,
**      but WITHOUT ANY WARRANTY; without even the implied warranty of
**      MERCHANTABILITY or FITNESS FOR A PARTICULAR PURPOSE.  See the
**      GNU General Public License for more details.
**
**      You should have received a copy of the GNU General Public License
**      along with this program.  If not, see <http://www.gnu.org/licenses/>.
*/

// local
#include "pjl_config.h"                 /* must go first */
<<<<<<< HEAD
#define AD_UTIL_H_INLINE _GL_EXTERN_INLINE
#include "slist.h"
=======
#include "common.h"
#define AD_UTIL_H_INLINE _GL_EXTERN_INLINE
>>>>>>> c77c8f8e
#include "util.h"

// standard
#include <assert.h>
#include <ctype.h>                      /* for isspace(), isprint() */
#include <fcntl.h>                      /* for open() */
#include <stdlib.h>                     /* for exit(), strtoull(), ... */
#include <string.h>
#include <sys/stat.h>                   /* for fstat() */
#include <unistd.h>                     /* for lseek() */
#include <sysexits.h>

/**
 * An unsigned integer literal of \a N `0xF`s, e.g., `NF(3)` = `0xFFF`.
 *
 * @param N The number of `0xF`s of the literal in the range [1,16].
 * @return Returns said literal.
 */
#define NF(N)                     (~0ull >> ((sizeof(long long)*2 - (N)) * 4))

///////////////////////////////////////////////////////////////////////////////

// extern variable declarations
extern char const  *me;

// local variable definitions
static slist_t free_later_list;         ///< List of stuff to free later.

////////// local functions ////////////////////////////////////////////////////

/**
 * Helper function for fprint_list() that, given a pointer to a pointer to an
 * array of pointer to `char`, returns the pointer to the associated string.
 *
 * @param ppelt A pointer to the pointer to the element to get the string of.
 * On return, it is incremented by the size of the element.
 * @return Returns said string or NULL if none.
 */
NODISCARD
static char const* fprint_list_apc_gets( void const **ppelt ) {
  char const *const *const ps = *ppelt;
  *ppelt = ps + 1;
  return *ps;
}

/**
 * Gets the regular expression error message corresponding to \a err_code.
 *
 * @param re The regex_t involved in the error.
 * @param err_code The error code.
 * @return Returns a pointer to a static buffer containing the error message.
 */
static char const* regex_error( regex_t *re, int err_code ) {
  assert( re != NULL );
  static char err_buf[ 128 ];
  (void)regerror( err_code, re, err_buf, sizeof err_buf );
  return err_buf;
}

/**
 * Skips leading whitespace, if any.
 *
 * @param s The NULL-terminated string to skip whitespace for.
 * @return Returns a pointer within \a s pointing to the first non-whitespace
 * character or pointing to the NULL byte if either \a s was all whitespace or
 * empty.
 */
NODISCARD
static char const* skip_ws( char const *s ) {
  assert( s != NULL );
  while ( isspace( *s ) )
    ++s;
  return s;
}

////////// extern funtions ////////////////////////////////////////////////////

bool ascii_any_printable( char const *s, size_t s_len ) {
  assert( s != NULL );
  for ( ; s_len > 0; --s_len, ++s )
    if ( ascii_is_print( *s ) )
      return true;
  return false;
}

FILE* check_fopen( char const *path, char const *mode, off_t offset ) {
  assert( path != NULL );
  assert( mode != NULL );

  FILE *const file = fopen( path, mode );
  if ( unlikely( file == NULL ) ) {
    bool const create = strpbrk( mode, "aw" );
    FATAL_ERR( create ? EX_CANTCREAT : EX_NOINPUT,
      "\"%s\": can not open: %s\n", path, STRERROR
    );
  }
  if ( offset > 0 )
    FSEEK( file, offset, SEEK_SET );
  return file;
}

int check_open( char const *path, int oflag, off_t offset ) {
  assert( path != NULL );
  bool const create = (oflag & O_CREAT) != 0;
  int const fd = create ? open( path, oflag, 0644 ) : open( path, oflag );
  if ( unlikely( fd == -1 ) )
    FATAL_ERR( create ? EX_CANTCREAT : EX_NOINPUT,
      "\"%s\": can not open: %s\n", path, STRERROR
    );
  if ( offset > 0 )
    LSEEK( fd, offset, SEEK_SET );
  return fd;
}

void* check_realloc( void *p, size_t size ) {
  //
  // Autoconf, 5.5.1:
  //
  // realloc
  //    The C standard says a call realloc(NULL, size) is equivalent to
  //    malloc(size), but some old systems don't support this (e.g., NextStep).
  //
  if ( size == 0 )
    size = 1;
  void *const r = p ? realloc( p, size ) : malloc( size );
  if ( unlikely( r == NULL ) )
    perror_exit( EX_OSERR );
  return r;
}

char* check_strdup( char const *s ) {
  assert( s != NULL );
  char *const dup = strdup( s );
  if ( unlikely( dup == NULL ) )
    perror_exit( EX_OSERR );
  return dup;
}

#ifndef HAVE_FGETLN
char* fgetln( FILE *f, size_t *len ) {
  static char *buf;
  static size_t cap;
  ssize_t const temp_len = getline( &buf, &cap, f );
  if ( unlikely( temp_len == -1 ) )
    return NULL;
  *len = STATIC_CAST( size_t, temp_len );
  return buf;
}
#endif /* HAVE_FGETLN */

void* free_later( void *p ) {
  assert( p != NULL );
  slist_push_back( &free_later_list, p );
  return p;
}

void free_now( void ) {
  slist_cleanup( &free_later_list, &free );
}

void fprint_list( FILE *out, void const *elt,
                  char const* (*gets)( void const** ) ) {
  assert( out != NULL );
  assert( elt != NULL );

  if ( gets == NULL )
    gets = &fprint_list_apc_gets;

  char const *s = (*gets)( &elt );
  for ( size_t i = 0; s != NULL; ++i ) {
    char const *const next_s = (*gets)( &elt );
    if ( i > 0 ) {
      char const *const sep = next_s != NULL ? ", " : i > 1 ? ", or " : " or ";
      FPUTS( sep, out );
    }
    FPUTS( s, out );
    s = next_s;
  } // for
}

void fskip( size_t bytes_to_skip, FILE *file ) {
  assert( file != NULL );

  char    buf[ 8192 ];
  size_t  bytes_to_read = sizeof buf;

  while ( bytes_to_skip > 0 && !feof( file ) ) {
    if ( bytes_to_read > bytes_to_skip )
      bytes_to_read = bytes_to_skip;
    size_t const bytes_read = fread( buf, 1, bytes_to_read, file );
    if ( unlikely( ferror( file ) ) )
      FATAL_ERR( EX_IOERR, "can not read: %s\n", STRERROR );
    bytes_to_skip -= bytes_read;
  } // while
}

char* identify( char const *s ) {
  assert( s != NULL );
  assert( *s );

  size_t const s_len = strlen( s );
  char *const ident = MALLOC( char, s_len + 1 /*NULL*/ + 1 /* leading _ */ );
  char *p = ident;

  // first char is a special case: must be alpha or _
  bool substitute_ = !(isalpha( *s ) || *s == '_');
  *p++ = substitute_ ? '_' : *s++;

  // remaining chars must be alphanum or _
  for ( ; *s != '\0'; ++s ) {
    if ( isalnum( *s ) || *s == '_' ) {
      *p++ = *s;
      substitute_ = false;
    } else if ( !substitute_ ) {        // don't create __ (double underscore)
      *p++ = '_';
      substitute_ = true;
    }
  } // for

  *p = '\0';
  return ident;
}

size_t int_len( uint64_t n ) {
  return n <= NF(8) ?
    (n <= NF( 4) ? (n <= NF( 2) ? 1 : 2) : (n <= NF( 6) ? 3 : 4)) :
    (n <= NF(12) ? (n <= NF(10) ? 5 : 6) : (n <= NF(14) ? 7 : 8));
}

void int_rearrange_bytes( uint64_t *n, size_t bytes, ad_endian_t endian ) {
  assert( n != NULL );
  assert( bytes >= 1 && bytes <= 8 );

  switch ( endian ) {
#ifdef WORDS_BIGENDIAN

    case AD_ENDIAN_LITTLE:
      switch ( bytes ) {
        case 1: /* do nothing */              break;
        case 2: *n = swap_16( (uint16_t)*n ); break;
        case 3: *n <<= 8;                     FALLTHROUGH;
        case 4: *n = swap_32( (uint32_t)*n ); break;
        case 5: *n <<= 8;                     FALLTHROUGH;
        case 6: *n <<= 8;                     FALLTHROUGH;
        case 7: *n <<= 8;                     FALLTHROUGH;
        case 8: *n = swap_64( *n );           break;
      } // switch
      FALLTHROUGH;

    case AD_ENDIAN_BIG:
      // move bytes to start of buffer
      *n <<= (sizeof( uint64_t ) - bytes) * 8;
      break;

#else /* machine words are little endian */

    case AD_ENDIAN_BIG:
      switch ( bytes ) {
        case 1: /* do nothing */                          break;
        case 2: *n = swap_16( (uint16_t)*n );             break;
        case 3: *n = swap_32( (uint32_t)*n ); *n >>=  8;  break;
        case 4: *n = swap_32( (uint32_t)*n );             break;
        case 5: *n = swap_64( *n );           *n >>= 24;  break;
        case 6: *n = swap_64( *n );           *n >>= 16;  break;
        case 7: *n = swap_64( *n );           *n >>=  8;  break;
        case 8: *n = swap_64( *n );                       break;
      } // switch
      break;

    case AD_ENDIAN_LITTLE:
      // do nothing
      break;

#endif /* WORDS_BIGENDIAN */

    default:
      assert( false );
  } // switch
}

bool is_file( int fd ) {
  struct stat fd_stat;
  FSTAT( fd, &fd_stat );
  return S_ISREG( fd_stat.st_mode );
}

unsigned long long parse_offset( char const *s ) {
  s = skip_ws( s );
  if ( unlikely( s[0] == '\0' || s[0] == '-' ) )
    goto error;                         // strtoull(3) wrongly allows '-'

  { // local scope
    char *end = NULL;
    errno = 0;
    unsigned long long n = strtoull( s, &end, 0 );
    if ( unlikely( errno != 0 || end == s ) )
      goto error;
    if ( end[0] != '\0' ) {             // possibly 'b', 'k', or 'm'
      if ( end[1] != '\0' )             // not a single char
        goto error;
      switch ( end[0] ) {
        case 'b': n *=         512; break;
        case 'k': n *=        1024; break;
        case 'm': n *= 1024 * 1024; break;
        default : goto error;
      } // switch
    }
    return n;
  } // local scope

error:
  FATAL_ERR( EX_USAGE, "\"%s\": invalid offset\n", s );
}

unsigned long long parse_ull( char const *s ) {
  s = skip_ws( s );
  if ( likely( s[0] != '\0' || s[0] != '-' ) ) {
    char *end = NULL;
    errno = 0;
    unsigned long long const n = strtoull( s, &end, 0 );
    if ( likely( errno == 0 && *end == '\0' ) )
      return n;
  }
  FATAL_ERR( EX_USAGE, "\"%s\": invalid integer\n", s );
}

void perror_exit( int status ) {
  perror( me );
  exit( status );
}

char const* printable_char( char c ) {
  switch( c ) {
    case '\0': return "\\0";
    case '\a': return "\\a";
    case '\b': return "\\b";
    case '\f': return "\\f";
    case '\n': return "\\n";
    case '\r': return "\\r";
    case '\t': return "\\t";
    case '\v': return "\\v";
  } // switch

  static char buf[5];                   // \xHH + NULL
  if ( ascii_is_print( c ) ) {
    buf[0] = c; buf[1] = '\0';
  } else {
    snprintf( buf, sizeof buf, "\\x%02X", STATIC_CAST( unsigned, c ) );
  }
  return buf;
}

uint16_t swap_16( uint16_t n ) {
  return STATIC_CAST( uint16_t,
    (n >> 8)
  | (n << 8)
  );
}

uint32_t swap_32( uint32_t n ) {
  return  ( n                >> 24)
        | ((n & 0x00FF0000u) >>  8)
        | ((n & 0x0000FF00u) <<  8)
        | ( n                << 24);
}

uint64_t swap_64( uint64_t n ) {
  return  ( n                          >> 56)
        | ((n & 0x00FF000000000000ull) >> 40)
        | ((n & 0x0000FF0000000000ull) >> 24)
        | ((n & 0x000000FF00000000ull) >>  8)
        | ((n & 0x00000000FF000000ull) <<  8)
        | ((n & 0x0000000000FF0000ull) << 24)
        | ((n & 0x000000000000FF00ull) << 40)
        | ( n                          << 56);
}

void regex_compile( regex_t *re, char const *pattern ) {
  assert( re != NULL );
  assert( pattern != NULL );
  int const rv = regcomp( re, pattern, REG_EXTENDED );
  if ( rv != 0 )
    FATAL_ERR( EX_DATAERR,
      "\"%s\": invalid regular expression (%d): %s\n",
      pattern, rv, regex_error( re, rv )
    );
}

bool regex_match( regex_t *re, char const *s, size_t offset, size_t *range ) {
  assert( re != NULL );
  assert( s != NULL );

  char const *const so = s + offset;
  regmatch_t match[ re->re_nsub + 1 ];

  int const err_code = regexec( re, so, re->re_nsub + 1, match, /*eflags=*/0 );

  if ( err_code == REG_NOMATCH )
    return false;
  if ( err_code < 0 )
    FATAL_ERR( EX_SOFTWARE,
      "regular expression error (%d): %s\n",
      err_code, regex_error( re, err_code )
    );

  if ( range != NULL ) {
    range[0] = (size_t)match[0].rm_so + offset;
    range[1] = (size_t)match[0].rm_eo + offset;
  }
  return true;
}

char* tolower_s( char *s ) {
  assert( s != NULL );
  for ( char *t = s; *t != '\0'; ++t )
    *t = STATIC_CAST( char, tolower( *t ) );
  return s;
}

///////////////////////////////////////////////////////////////////////////////
/* vim:set et sw=2 ts=2: */<|MERGE_RESOLUTION|>--- conflicted
+++ resolved
@@ -20,13 +20,9 @@
 
 // local
 #include "pjl_config.h"                 /* must go first */
-<<<<<<< HEAD
+#include "common.h"
 #define AD_UTIL_H_INLINE _GL_EXTERN_INLINE
 #include "slist.h"
-=======
-#include "common.h"
-#define AD_UTIL_H_INLINE _GL_EXTERN_INLINE
->>>>>>> c77c8f8e
 #include "util.h"
 
 // standard
