/*
**      ad -- ASCII dump
**      src/util.c
**
**      Copyright (C) 2015-2024  Paul J. Lucas
**
**      This program is free software: you can redistribute it and/or modify
**      it under the terms of the GNU General Public License as published by
**      the Free Software Foundation, either version 3 of the License, or
**      (at your option) any later version.
**
**      This program is distributed in the hope that it will be useful,
**      but WITHOUT ANY WARRANTY; without even the implied warranty of
**      MERCHANTABILITY or FITNESS FOR A PARTICULAR PURPOSE.  See the
**      GNU General Public License for more details.
**
**      You should have received a copy of the GNU General Public License
**      along with this program.  If not, see <http://www.gnu.org/licenses/>.
*/

// local
#include "pjl_config.h"                 /* must go first */
#include "ad.h"
#define AD_UTIL_H_INLINE _GL_EXTERN_INLINE
#include "slist.h"
#include "util.h"

// standard
#include <assert.h>
#include <ctype.h>                      /* for isspace(), isprint() */
#include <fcntl.h>                      /* for open() */
#include <stdarg.h>
#include <stdlib.h>                     /* for exit(), strtoull(), ... */
#include <string.h>
#include <sys/stat.h>                   /* for fstat() */
#include <sysexits.h>
#include <unistd.h>                     /* for lseek() */

/**
 * An unsigned integer literal of \a N `0xF`s, e.g., `NF(3)` = `0xFFF`.
 *
 * @param N The number of `0xF`s of the literal in the range [1,16].
 * @return Returns said literal.
 */
#define NF(N)                     (~0ull >> ((sizeof(long long)*2 - (N)) * 4))

///////////////////////////////////////////////////////////////////////////////

// extern variable declarations
extern char const  *me;

// local variable definitions
static slist_t free_later_list;         ///< List of stuff to free later.

////////// local functions ////////////////////////////////////////////////////

/**
 * Helper function for fput_list() that, given a pointer to a pointer to an
 * array of pointer to `char`, returns the pointer to the associated string.
 *
 * @param ppelt A pointer to the pointer to the element to get the string of.
 * On return, it is incremented by the size of the element.
 * @return Returns said string or NULL if none.
 */
NODISCARD
static char const* fputs_list_apc_gets( void const **ppelt ) {
  char const *const *const ps = *ppelt;
  *ppelt = ps + 1;
  return *ps;
}

/**
 * Gets the regular expression error message corresponding to \a err_code.
 *
 * @param re The regex_t involved in the error.
 * @param err_code The error code.
 * @return Returns a pointer to a static buffer containing the error message.
 */
static char const* regex_error( regex_t *re, int err_code ) {
  assert( re != NULL );
  static char err_buf[ 128 ];
  (void)regerror( err_code, re, err_buf, sizeof err_buf );
  return err_buf;
}

/**
 * Skips leading whitespace, if any.
 *
 * @param s The NULL-terminated string to skip whitespace for.
 * @return Returns a pointer within \a s pointing to the first non-whitespace
 * character or pointing to the NULL byte if either \a s was all whitespace or
 * empty.
 */
NODISCARD
static char const* skip_ws( char const *s ) {
  assert( s != NULL );
  while ( isspace( *s ) )
    ++s;
  return s;
}

////////// extern funtions ////////////////////////////////////////////////////

bool ascii_any_printable( char const *s, size_t s_len ) {
  assert( s != NULL );
  for ( ; s_len > 0; --s_len, ++s )
    if ( ascii_is_print( *s ) )
      return true;
  return false;
}

char const* base_name( char const *path_name ) {
  assert( path_name != NULL );
  char const *const slash = strrchr( path_name, '/' );
  if ( slash != NULL )
    return slash[1] != '\0' ? slash + 1 : slash;
  return path_name;
}

void* check_realloc( void *p, size_t size ) {
  //
  // Autoconf, 5.5.1:
  //
  // realloc
  //    The C standard says a call realloc(NULL, size) is equivalent to
  //    malloc(size), but some old systems don't support this (e.g., NextStep).
  //
  if ( size == 0 )
    size = 1;
  void *const r = p ? realloc( p, size ) : malloc( size );
  if ( unlikely( r == NULL ) )
    perror_exit( EX_OSERR );
  return r;
}

char* check_strdup( char const *s ) {
  assert( s != NULL );
  char *const dup = strdup( s );
  if ( unlikely( dup == NULL ) )
    perror_exit( EX_OSERR );
  return dup;
}

char* check_strndup( char const *s, size_t n ) {
  if ( s == NULL )
    return NULL;                        // LCOV_EXCL_LINE
  char *const dup_s = strndup( s, n );
  PERROR_EXIT_IF( dup_s == NULL, EX_OSERR );
  return dup_s;
}

void fatal_error( int status, char const *format, ... ) {
  EPRINTF( "%s: ", me );
  va_list args;
  va_start( args, format );
  vfprintf( stderr, format, args );
  va_end( args );
  _Exit( status );
}

bool fd_is_file( int fd ) {
  struct stat fd_stat;
  FSTAT( fd, &fd_stat );
  return S_ISREG( fd_stat.st_mode );
}

#ifndef HAVE_FGETLN
char* fgetln( FILE *f, size_t *len ) {
  static char *buf;
  static size_t cap;
  ssize_t const temp_len = getline( &buf, &cap, f );
  if ( unlikely( temp_len == -1 ) )
    return NULL;
  *len = STATIC_CAST( size_t, temp_len );
  return buf;
}
#endif /* HAVE_FGETLN */

void* free_later( void *p ) {
  assert( p != NULL );
  slist_push_back( &free_later_list, p );
  return p;
}

void free_now( void ) {
  slist_cleanup( &free_later_list, &free );
}

void fput_list( FILE *out, void const *elt,
                char const* (*gets)( void const** ) ) {
  assert( out != NULL );
  assert( elt != NULL );

  if ( gets == NULL )
    gets = &fputs_list_apc_gets;

  char const *s = (*gets)( &elt );
  for ( size_t i = 0; s != NULL; ++i ) {
    char const *const next_s = (*gets)( &elt );
    if ( i > 0 ) {
      char const *const sep = next_s != NULL ? ", " : i > 1 ? ", or " : " or ";
      FPUTS( sep, out );
    }
    FPUTS( s, out );
    s = next_s;
  } // for
}

void fskip( off_t bytes_to_skip, FILE *file ) {
  assert( bytes_to_skip >= 0 );
  assert( file != NULL );

  if ( bytes_to_skip == 0 )
    return;

  if ( fd_is_file( fileno( file ) ) ) {
    if ( FSEEK_FN( file, bytes_to_skip, SEEK_CUR ) == 0 )
      return;
    clearerr( file );                   // fall back to reading bytes
  }

  char    buf[ 8192 ];
  size_t  bytes_to_read = sizeof buf;

  while ( bytes_to_skip > 0 && !feof( file ) ) {
    if ( bytes_to_read > STATIC_CAST( size_t, bytes_to_skip ) )
      bytes_to_read = STATIC_CAST( size_t, bytes_to_skip );
    size_t const bytes_read = fread( buf, 1, bytes_to_read, file );
    if ( unlikely( ferror( file ) ) )
      fatal_error( EX_IOERR, "can not read: %s\n", STRERROR() );
    bytes_to_skip -= bytes_read;
  } // while
}

void fputs_quoted( char const *s, char quote, FILE *fout ) {
  assert( quote == '\'' || quote == '"' );
  assert( fout != NULL );

  if ( s == NULL ) {
    FPUTS( "null", fout );
    return;
  }

  bool in_quote = false;
  char const other_quote = quote == '\'' ? '"' : '\'';

  FPUTC( quote, fout );
  for ( char prev = '\0'; *s != '\0'; prev = *s++ ) {
    switch ( *s ) {
      case '\b': FPUTS( "\\b", fout ); continue;
      case '\f': FPUTS( "\\f", fout ); continue;
      case '\n': FPUTS( "\\n", fout ); continue;
      case '\r': FPUTS( "\\r", fout ); continue;
      case '\t': FPUTS( "\\t", fout ); continue;
      case '\v': FPUTS( "\\v", fout ); continue;
      case '\\':
        if ( in_quote ) {
          if ( prev != '\\' )
            FPUTS( "\\\\", fout );
          continue;
        }
        break;
    } // switch

    if ( prev != '\\' ) {
      if ( *s == quote ) {
        FPUTC( '\\', fout );
        in_quote = !in_quote;
      }
      else if ( *s == other_quote ) {
        in_quote = !in_quote;
      }
    }

    FPUTC( *s, fout );
  } // for
  FPUTC( quote, fout );
}

char* identify( char const *s ) {
  assert( s != NULL );
  assert( *s );

  size_t const s_len = strlen( s );
  char *const ident = MALLOC( char, s_len + 1 /*NULL*/ + 1 /* leading _ */ );
  char *p = ident;

  // first char is a special case: must be alpha or _
  bool substitute_ = !(isalpha( *s ) || *s == '_');
  *p++ = substitute_ ? '_' : *s++;

  // remaining chars must be alphanum or _
  for ( ; *s != '\0'; ++s ) {
    if ( isalnum( *s ) || *s == '_' ) {
      *p++ = *s;
      substitute_ = false;
    } else if ( !substitute_ ) {        // don't create __ (double underscore)
      *p++ = '_';
      substitute_ = true;
    }
  } // for

  *p = '\0';
  return ident;
}

size_t int_len( uint64_t n ) {
  return n <= NF(8) ?
    (n <= NF( 4) ? (n <= NF( 2) ? 1 : 2) : (n <= NF( 6) ? 3 : 4)) :
    (n <= NF(12) ? (n <= NF(10) ? 5 : 6) : (n <= NF(14) ? 7 : 8));
}

void int_rearrange_bytes( uint64_t *n, size_t bytes, endian_t endian ) {
  assert( n != NULL );
  assert( bytes >= 1 && bytes <= 8 );

  switch ( endian ) {
    case ENDIAN_NONE:
      break;
#ifdef WORDS_BIGENDIAN

    case ENDIAN_LITTLE:
      switch ( bytes ) {
        case 1: /* do nothing */              break;
        case 2: *n = swap_16( (uint16_t)*n ); break;
        case 3: *n <<= 8;                     FALLTHROUGH;
        case 4: *n = swap_32( (uint32_t)*n ); break;
        case 5: *n <<= 8;                     FALLTHROUGH;
        case 6: *n <<= 8;                     FALLTHROUGH;
        case 7: *n <<= 8;                     FALLTHROUGH;
        case 8: *n = swap_64( *n );           break;
      } // switch
      FALLTHROUGH;
    case ENDIAN_BIG:
    case ENDIAN_HOST:
      // move bytes to start of buffer
      *n <<= (sizeof( uint64_t ) - bytes) * 8;
      return;

#else /* machine words are little endian */

    case ENDIAN_BIG:
      switch ( bytes ) {
        case 1: /* do nothing */                          break;
        case 2: *n = swap_16( (uint16_t)*n );             break;
        case 3: *n = swap_32( (uint32_t)*n ); *n >>=  8;  break;
        case 4: *n = swap_32( (uint32_t)*n );             break;
        case 5: *n = swap_64( *n );           *n >>= 24;  break;
        case 6: *n = swap_64( *n );           *n >>= 16;  break;
        case 7: *n = swap_64( *n );           *n >>=  8;  break;
        case 8: *n = swap_64( *n );                       break;
      } // switch
      FALLTHROUGH;
    case ENDIAN_LITTLE:
    case ENDIAN_HOST:
      // do nothing
      return;

#endif /* WORDS_BIGENDIAN */
  } // switch
  UNEXPECTED_INT_VALUE( endian );
}

<<<<<<< HEAD
bool is_file( int fd ) {
  struct stat fd_stat;
  FSTAT( fd, &fd_stat );
  return S_ISREG( fd_stat.st_mode );
}

char const* parse_identifier( char const *s ) {
  assert( s != NULL );
  if ( !is_ident_first( s[0] ) )
    return NULL;
  while ( is_ident( *++s ) )
    ;
  return s;
}

=======
>>>>>>> c88947cf
unsigned long long parse_offset( char const *s ) {
  s = skip_ws( s );
  if ( unlikely( s[0] == '\0' || s[0] == '-' ) )
    goto error;                         // strtoull(3) wrongly allows '-'

  { // local scope
    char *end = NULL;
    errno = 0;
    unsigned long long n = strtoull( s, &end, 0 );
    if ( unlikely( errno != 0 || end == s ) )
      goto error;
    if ( end[0] != '\0' ) {             // possibly 'b', 'k', or 'm'
      if ( end[1] != '\0' )             // not a single char
        goto error;
      switch ( end[0] ) {
        case 'b': n *=         512; break;
        case 'k': n *=        1024; break;
        case 'm': n *= 1024 * 1024; break;
        default : goto error;
      } // switch
    }
    return n;
  } // local scope

error:
  fatal_error( EX_USAGE, "\"%s\": invalid offset\n", s );
}

unsigned long long parse_ull( char const *s ) {
  s = skip_ws( s );
  if ( likely( s[0] != '\0' || s[0] != '-' ) ) {
    char *end = NULL;
    errno = 0;
    unsigned long long const n = strtoull( s, &end, 0 );
    if ( likely( errno == 0 && *end == '\0' ) )
      return n;
  }
  fatal_error( EX_USAGE, "\"%s\": invalid integer\n", s );
}

void perror_exit( int status ) {
  perror( me );
  exit( status );
}

char const* printable_char( char c ) {
  switch( c ) {
    case '\0': return "\\0";
    case '\a': return "\\a";
    case '\b': return "\\b";
    case '\f': return "\\f";
    case '\n': return "\\n";
    case '\r': return "\\r";
    case '\t': return "\\t";
    case '\v': return "\\v";
  } // switch

  static char buf[5];                   // \xHH + NULL
  if ( ascii_is_print( c ) ) {
    buf[0] = c; buf[1] = '\0';
  } else {
    snprintf( buf, sizeof buf, "\\x%02X", STATIC_CAST( unsigned, c ) );
  }
  return buf;
}

void str_rtrim_len( char const *s, size_t *s_len ) {
  assert( s != NULL );
  assert( s_len != NULL );

  while ( *s_len > 0 && strchr( WS_CHARS, s[ *s_len - 1 ] ) != NULL )
    --*s_len;
}

uint16_t swap_16( uint16_t n ) {
  return STATIC_CAST( uint16_t,
    (n >> 8)
  | (n << 8)
  );
}

uint32_t swap_32( uint32_t n ) {
  return  ( n                >> 24)
        | ((n & 0x00FF0000u) >>  8)
        | ((n & 0x0000FF00u) <<  8)
        | ( n                << 24);
}

uint64_t swap_64( uint64_t n ) {
  return  ( n                          >> 56)
        | ((n & 0x00FF000000000000ull) >> 40)
        | ((n & 0x0000FF0000000000ull) >> 24)
        | ((n & 0x000000FF00000000ull) >>  8)
        | ((n & 0x00000000FF000000ull) <<  8)
        | ((n & 0x0000000000FF0000ull) << 24)
        | ((n & 0x000000000000FF00ull) << 40)
        | ( n                          << 56);
}

void regex_compile( regex_t *re, char const *pattern ) {
  assert( re != NULL );
  assert( pattern != NULL );
  int const rv = regcomp( re, pattern, REG_EXTENDED );
  if ( rv != 0 ) {
    fatal_error( EX_DATAERR,
      "\"%s\": invalid regular expression (%d): %s\n",
      pattern, rv, regex_error( re, rv )
    );
  }
}

bool regex_match( regex_t *re, char const *s, size_t offset, size_t *range ) {
  assert( re != NULL );
  assert( s != NULL );

  char const *const so = s + offset;
  regmatch_t match[ re->re_nsub + 1 ];

  int const err_code = regexec( re, so, re->re_nsub + 1, match, /*eflags=*/0 );

  if ( err_code == REG_NOMATCH )
    return false;
  if ( err_code < 0 ) {
    fatal_error( EX_SOFTWARE,
      "regular expression error (%d): %s\n",
      err_code, regex_error( re, err_code )
    );
  }

  if ( range != NULL ) {
    range[0] = (size_t)match[0].rm_so + offset;
    range[1] = (size_t)match[0].rm_eo + offset;
  }
  return true;
}

char* tolower_s( char *s ) {
  assert( s != NULL );
  for ( char *t = s; *t != '\0'; ++t )
    *t = STATIC_CAST( char, tolower( *t ) );
  return s;
}

///////////////////////////////////////////////////////////////////////////////
/* vim:set et sw=2 ts=2: */<|MERGE_RESOLUTION|>--- conflicted
+++ resolved
@@ -361,13 +361,6 @@
   UNEXPECTED_INT_VALUE( endian );
 }
 
-<<<<<<< HEAD
-bool is_file( int fd ) {
-  struct stat fd_stat;
-  FSTAT( fd, &fd_stat );
-  return S_ISREG( fd_stat.st_mode );
-}
-
 char const* parse_identifier( char const *s ) {
   assert( s != NULL );
   if ( !is_ident_first( s[0] ) )
@@ -377,8 +370,6 @@
   return s;
 }
 
-=======
->>>>>>> c88947cf
 unsigned long long parse_offset( char const *s ) {
   s = skip_ws( s );
   if ( unlikely( s[0] == '\0' || s[0] == '-' ) )
