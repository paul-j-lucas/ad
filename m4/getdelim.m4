<<<<<<< HEAD
# getdelim.m4 serial 18
=======
# getdelim.m4 serial 19
>>>>>>> 54936cca

dnl Copyright (C) 2005-2007, 2009-2023 Free Software Foundation, Inc.
dnl
dnl This file is free software; the Free Software Foundation
dnl gives unlimited permission to copy and/or distribute it,
dnl with or without modifications, as long as this notice is preserved.

AC_PREREQ([2.59])

AC_DEFUN([gl_FUNC_GETDELIM],
[
  AC_REQUIRE([gl_STDIO_H_DEFAULTS])
  AC_REQUIRE([AC_CANONICAL_HOST])

  dnl Persuade glibc <stdio.h> to declare getdelim().
  AC_REQUIRE([AC_USE_SYSTEM_EXTENSIONS])

  AC_CHECK_DECLS_ONCE([getdelim])

  gl_CHECK_FUNCS_ANDROID([getdelim], [[#include <stdio.h>]])
  if test $ac_cv_func_getdelim = yes; then
    HAVE_GETDELIM=1
    dnl Found it in some library.  Verify that it works.
    AC_CACHE_CHECK([for working getdelim function],
      [gl_cv_func_working_getdelim],
      [case "$host_os" in
         darwin*)
           dnl On macOS 10.13, valgrind detected an out-of-bounds read during
           dnl the GNU sed test suite:
           dnl   Invalid read of size 16
           dnl      at 0x100EE6A05: _platform_memchr$VARIANT$Base (in /usr/lib/system/libsystem_platform.dylib)
           dnl      by 0x100B7B0BD: getdelim (in /usr/lib/system/libsystem_c.dylib)
           dnl      by 0x10000B0BE: ck_getdelim (utils.c:254)
           gl_cv_func_working_getdelim=no ;;
         *)
           echo fooNbarN | tr -d '\012' | tr N '\012' > conftest.data
           AC_RUN_IFELSE([AC_LANG_SOURCE([[
#    include <stdio.h>
#    include <stdlib.h>
#    include <string.h>
    int main ()
    {
      FILE *in = fopen ("./conftest.data", "r");
      if (!in)
        return 1;
      {
        /* Test result for a NULL buffer and a zero size.
           Based on a test program from Karl Heuer.  */
        char *line = NULL;
        size_t siz = 0;
        int len = getdelim (&line, &siz, '\n', in);
        if (!(len == 4 && line && strcmp (line, "foo\n") == 0))
          { free (line); fclose (in); return 2; }
        free (line);
      }
      {
        /* Test result for a NULL buffer and a non-zero size.
           This crashes on FreeBSD 8.0.  */
        char *line = NULL;
        size_t siz = (size_t)(~0) / 4;
        if (getdelim (&line, &siz, '\n', in) == -1)
          { fclose (in); return 3; }
        free (line);
      }
      fclose (in);
      return 0;
    }
    ]])],
             [gl_cv_func_working_getdelim=yes],
             [gl_cv_func_working_getdelim=no],
             [dnl We're cross compiling.
              dnl Guess it works on glibc2 systems and musl systems.
              AC_EGREP_CPP([Lucky GNU user],
                [
#include <features.h>
#ifdef __GNU_LIBRARY__
 #if (__GLIBC__ >= 2) && !defined __UCLIBC__
  Lucky GNU user
 #endif
#endif
                ],
                [gl_cv_func_working_getdelim="guessing yes"],
                [case "$host_os" in
                   *-musl* | midipix*) gl_cv_func_working_getdelim="guessing yes" ;;
                   *)                  gl_cv_func_working_getdelim="$gl_cross_guess_normal" ;;
                 esac
                ])
             ])
           ;;
       esac
      ])
    case "$gl_cv_func_working_getdelim" in
      *yes) ;;
      *) REPLACE_GETDELIM=1 ;;
    esac
  else
    HAVE_GETDELIM=0
    case "$gl_cv_onwards_func_getdelim" in
      future*) REPLACE_GETDELIM=1 ;;
    esac
  fi

  if test $ac_cv_have_decl_getdelim = no; then
    HAVE_DECL_GETDELIM=0
  fi
])

# Prerequisites of lib/getdelim.c.
AC_DEFUN([gl_PREREQ_GETDELIM],
[
  AC_CHECK_FUNCS([flockfile funlockfile])
  AC_CHECK_DECLS([getc_unlocked])
])<|MERGE_RESOLUTION|>--- conflicted
+++ resolved
@@ -1,8 +1,4 @@
-<<<<<<< HEAD
 # getdelim.m4 serial 18
-=======
-# getdelim.m4 serial 19
->>>>>>> 54936cca
 
 dnl Copyright (C) 2005-2007, 2009-2023 Free Software Foundation, Inc.
 dnl
